--- conflicted
+++ resolved
@@ -39,13 +39,8 @@
     retry
     requests>=2.20.0
     scikit-learn>=0.23.0
-<<<<<<< HEAD
-    scipy>=1.5.0  
-    shapely>=1.7.0            # via -r requirements.in, geopandas
-=======
     scipy>=1.5.0
-    shapely>=1.7.0 
->>>>>>> 29f4252a
+    shapely>=1.7.0
     tqdm>=4.62.0              # via -r requirements.in
     xarray>=2022.6.0
     cryptography
