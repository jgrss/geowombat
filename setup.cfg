[semantic_release]
version_variable = src/geowombat/__init__.py:__version__
branch = main
upload_to_release = true
version_source = tag  # Other option is commit
GH_TOKEN = GITHUB_TOKEN
CIRCLECI = false

[metadata]
description_file = README.md
url = https://github.com/jgrss/geowombat
license = LICENSE.txt
version = attr: geowombat.__version__
classifiers =
    Intended Audience :: Science/Research
    Topic :: Scientific :: Remote Sensing
    Programming Language :: Cython
    Programming Language :: Python :: 3.7 :: 3.8

[options]
package_dir=
    =src
packages=find:
include_package_data = True
setup_requires =
    cython>=0.29.*
python_requires = >=3.8
install_requires =
    dask[array,dataframe]>=2021.*
    distributed>=2021.*
    geopandas>=0.8.0
    joblib>=0.16.0
    matplotlib>=3.3.0
    numpy>=1.19.0
    opencv-python
    pandas>=1.*
    pyproj>=2.6.0
    rasterio>=1.3.0,<2.0.0
    retry
    requests>=2.20.0
<<<<<<< HEAD
    scikit-learn>=0.23.0      
    scipy>=1.5.0              # via -r requirements.in, scikit-learn
=======
    scikit-learn>=0.23.0
    scipy>=1.5.0              
>>>>>>> 7092c6a5
    shapely>=1.7.0            # via -r requirements.in, geopandas
    tqdm>=4.62.0              # via -r requirements.in
    xarray>=2022.6.0
    cryptography
    threadpoolctl
    setuptools>=59.5.0;python_version>='3.8.12'

[options.extras_require]
docs = numpydoc
    sphinx
    sphinx-automodapi
    sphinxcontrib-bibtex<2.0.0
    sphinx_tabs
    ipython
    graphviz
    jax
    jaxlib
tests = testfixtures
    jax
    jaxlib
    h5netcdf
    arosics
    earthpy
    pyfftw
    bottleneck
coreg = arosics
    earthpy
    pyfftw
    bottleneck
zarr = zarr
    numcodecs
ml = dask-ml
    lightgbm
    sklearn-xarray@git+https://github.com/jgrss/sklearn-xarray.git
perf = rtree
    pygeos
    opencv-python
    h5netcdf
    netCDF4
    ray
time = dateparser
view = ipython
    bokeh
    descartes
    graphviz
web = gsutil
    requests
    pystac-client
    stackstac[viz]@git+https://github.com/jgrss/stackstac.git  # contains some pyproj temp fixes
    sat-search
    planetary-computer
    Rich
    wget

[options.packages.find]
where=src
exclude=
    data
    dockerfiles
    notebooks
    tests

[options.package_data]
* = *.md, *.txt
geowombat = config.ini
    data/*.txt
    data/*.tif
    data/*.TIF
    data/*.gpkg
    data/*.tar.gz
    data/*.nc
    moving/*.so
    bin/*.tar.gz<|MERGE_RESOLUTION|>--- conflicted
+++ resolved
@@ -38,13 +38,8 @@
     rasterio>=1.3.0,<2.0.0
     retry
     requests>=2.20.0
-<<<<<<< HEAD
-    scikit-learn>=0.23.0      
-    scipy>=1.5.0              # via -r requirements.in, scikit-learn
-=======
     scikit-learn>=0.23.0
-    scipy>=1.5.0              
->>>>>>> 7092c6a5
+    scipy>=1.5.0  
     shapely>=1.7.0            # via -r requirements.in, geopandas
     tqdm>=4.62.0              # via -r requirements.in
     xarray>=2022.6.0
