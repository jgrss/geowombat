--- conflicted
+++ resolved
@@ -1,11 +1,7 @@
 from .angles import landsat_pixel_angles, sentinel_pixel_angles
 from .brdf import BRDF
 from .topo import Topo
-<<<<<<< HEAD
-from .sr import LinearAdjustments, RadTransforms
-=======
 from .sr import LinearAdjustments, RadTransforms, DOS
->>>>>>> 3e6b0127
 from .qa import QAMasker
 # from .sharpen import pan_sharpen
 from ._fusion import ImproPhe, StarFM
@@ -16,10 +12,7 @@
            'Topo',
            'LinearAdjustments',
            'RadTransforms',
-<<<<<<< HEAD
-=======
            'DOS',
->>>>>>> 3e6b0127
            'QAMasker',
            'ImproPhe',
            'StarFM']