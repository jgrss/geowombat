from .methods import GeoMethods

import numpy as np
import rasterio
from osgeo import gdal


def _wrap_gdal(src):
<<<<<<< HEAD
    pass


def _wrap_rasterio(src):
    pass
=======
    return


def _warp_rasterio(src):
    return
>>>>>>> a32a0461


def _wrap_mpglue(src):

    import mpglight.raster_tools as gl
    import mpglight.vector_tools as vl

    # Wrap the array as a GeoArray
    geo_src = src.copy()

    geo_src.update_info(left=src.left+(src.j*src.cellY),
                        top=src.top-(src.i*src.cellY))

    geo_src.update_info(right=geo_src.left+(src.ccols*src.cellY),
                        bottom=geo_src.top-(src.rrows*src.cellY))

    geo_src._create = gl.create_raster
    geo_src._warp = gl.warp
    geo_src._transform = vl.Transform
    geo_src._get_xy_offsets = vl.get_xy_offsets
    geo_src._nd_to_rgb = gl.nd_to_rgb

    return geo_src


class GeoArray(GeoMethods, np.ndarray):

    """
    >>> import mpglue as gl
    >>> from geoarray as GeoArray
    >>>
    >>> with gl.ropen('image.tif') as src:
    >>>
    >>>     array = src.read()
    >>>     garray = GeoArray(array, src)
    """

    def __new__(cls, array, src, info=None):

        obj = np.asarray(array).view(cls)

        if isinstance(src, gl.ropen):

            obj.lib = 'mpglue'
            obj.src = _wrap_mpglue(src)

        elif isinstance(src, rasterio.io.DatasetReader):
            obj.lib = 'rasterio'
            # TODO: set self.attrs for rasterio
        elif isinstance(src, gdal.Dataset):
            obj.lib = 'gdal'
            # TODO: set self.attrs for GDAL

        obj.no_data_ = 0

        obj.original_layers = 1

        if len(array.shape) == 2:
            obj.original_rows, obj.original_columns = array.shape
        else:
            obj.original_layers, obj.original_rows, obj.original_columns = array.shape

        obj.info = info

        return obj

    # TODO: geo-aware math operations
    # def __add__(self):
    #     return

    def __array_finalize__(self, obj):

        if obj is None:
            return

        self.lib = getattr(obj, 'lib', None)
        self.no_data_ = getattr(obj, 'no_data_', None)
        self.info = getattr(obj, 'info', None)
        self.src = getattr(obj, 'src', None)
        self.original_layers = getattr(obj, 'original_layers', None)
        self.original_rows = getattr(obj, 'original_rows', None)
        self.original_columns = getattr(obj, 'original_columns', None)


class GeoWombat(object):

    """
    Args:
        file_name (str)
        backend (Optional[str])

    Example:
        >>> with GeoWombat('image.tif', backend='rasterio') as src:
        >>>     garray = src.read(bands=-1)
    """

    def __init__(self, file_name, backend='rasterio'):

        self.file_name = file_name
        self.backend = backend
        self.src = None

    def read(self, lazy=False, **kwargs):

        if self.backend == 'mpglue':

            with gl.ropen(self.file_name) as self.src:
                garray = GeoArray(src.read(**kwargs), self.src)

        elif self.backend == 'rasterio':

            with rasterio.open(self.file_name) as self.src:
                garray = GeoArray(src.read(**kwargs), self.src)

        return garray

    def __enter__(self):
        return self

    def __exit__(self, exc_type, exc_value, exc_traceback):
        self.src = None

    def __del__(self):
        self.__exit__(None, None, None)<|MERGE_RESOLUTION|>--- conflicted
+++ resolved
@@ -6,19 +6,15 @@
 
 
 def _wrap_gdal(src):
-<<<<<<< HEAD
     pass
 
 
 def _wrap_rasterio(src):
-    pass
-=======
     return
 
 
 def _warp_rasterio(src):
     return
->>>>>>> a32a0461
 
 
 def _wrap_mpglue(src):
