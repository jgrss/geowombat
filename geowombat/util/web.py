--- conflicted
+++ resolved
@@ -715,11 +715,7 @@
                                                                dst_nodata=nodataval)
 
                                         if bandpass_sensor.lower() in ['l5', 'l7', 's2', 's2a', 's2b', 's2c']:
-<<<<<<< HEAD
-                                            
-=======
-
->>>>>>> 70d11fa5
+
                                             # Linearly adjust to Landsat 8
                                             sr_brdf = la.bandpass(sr_brdf,
                                                                   bandpass_sensor.lower(),
