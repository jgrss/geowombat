import functools

from .. import polygon_to_array
from .transformers import Stackerizer

import xarray as xr
from sklearn.pipeline import Pipeline
from sklearn.model_selection import GridSearchCV, GroupShuffleSplit
from sklearn.preprocessing import LabelEncoder
from sklearn_xarray import wrap, Target
from sklearn_xarray.model_selection import CrossValidatorWrapper
from numpy import uint16, nan
from numpy import any as np_any


<<<<<<< HEAD
from sklearn_xarray.preprocessing import Featurizer


=======
>>>>>>> 7b58c82d
def wrapped_cls(cls):
    @functools.wraps(cls)
    def wrapper(self):

        if self.__module__.split(".")[0] != "sklearn_xarray":
            self = wrap(self, reshapes="feature")

        return self

    return wrapper


@wrapped_cls
class WrappedClassifier(object):
    pass


class ClassifiersMixin(object):
    @staticmethod
    def grid_search_cv(pipeline):

        # TODO: groupby arg
        cv = CrossValidatorWrapper(
            GroupShuffleSplit(n_splits=1, test_size=0.5), groupby=["time"]
        )

        # TODO: param_grid arg
        clf = GridSearchCV(
            pipeline, cv=cv, verbose=1, param_grid={"pca__n_components": [5]}
        )

        return clf

    @staticmethod
    def _prepare_labels(data, labels, col, targ_name):

        if not isinstance(labels, xr.DataArray):
            labels = polygon_to_array(labels, col=col, data=data)

        # TODO: is this sufficient for single dates?
        if not data.gw.has_time_coord:

            data = (
                data.assign_coords(coords={"time": "t1"})
                .expand_dims(dim="time")
                .transpose("time", "band", "y", "x")
            )

        labels = xr.concat([labels] * data.gw.ntime, dim="band").assign_coords(
            coords={"band": data.time.values.tolist()}
        )

        # Mask 'no data' outside training data
        labels = labels.where(labels != 0)

        data.coords[targ_name] = (["time", "y", "x"], labels.data)

        return data

    @staticmethod
    def _prepare_predictors(data, targ_name):

        # TODO: where are we importing Stackerizer from?
        X = Stackerizer(stack_dims=("y", "x", "time"), direction="stack").fit_transform(
            data
        )

        # drop nans
        Xna = X[~X[targ_name].isnull()]

        # TODO: groupby as a user option?
        # Xgp = Xna.groupby(targ_name).mean('sample')

        return X, Xna

    @staticmethod
    def _prepare_classifiers(clf):

        if isinstance(clf, Pipeline):
<<<<<<< HEAD

            cln = Pipeline(
                [
                    (clf_name, clf_)
                    for clf_name, clf_ in clf.steps
                    if not isinstance(clf_, Featurizer)
                ]
            )

            cln.steps.insert(0, ("featurizer", Featurizer()))

            clf = Pipeline(
                [(cln_name, WrappedClassifier(cln_)) for cln_name, cln_ in cln.steps]
            )

=======
            clf = Pipeline(
                [(clf_name, WrappedClassifier(clf_)) for clf_name, clf_ in clf.steps]
            )
>>>>>>> 7b58c82d
        else:
            clf = WrappedClassifier(clf)

        return clf

    @staticmethod
    def add_categorical(data, labels, col, variable_name="cat1"):

        """
        Adds numeric categorical data to array based on polygon col values.
        For multiple time periods, multiple copies are made, one for each time period.

        Args:

            data (xarray.DataArray)
            labels (Path or GeoDataFrame): The labels with categorical data.
            col (Optional[str]): The column in ``labels`` you want to assign values from.
                If ``None``, creates a binary raster.
            variable_name (Optional[str]): The name assigned to the categorical data.

        Example:
            >>> from geowombat.ml.classifiers import Classifiers
            >>>
            >>> gwclf = Classifiers()
            >>>
            >>> climatecluster = ' ./ClusterEco15_Y5.shp'
            >>>
            >>> time_names = [str(x) for x in range(len(vrts))]
            >>>
            >>> with gw.open(vrts, time_names=time_names) as src:
            >>>     src.attrs['filename'] = vrts
            >>>     cats = gwclf.add_categorical(src, climatecluster, col='ClusterN_2', variable_name='clim_clust')
        """

        if not isinstance(labels, xr.DataArray):
            labels = polygon_to_array(labels, col=col, data=data)
            labels["band"] = [variable_name]

        # TODO: is this sufficient for single dates?
        if not data.gw.has_time_coord:

            data = (
                data.assign_coords(coords={"time": "t1"})
                .expand_dims(dim="time")
                .transpose("time", "band", "y", "x")
            )

        labels = xr.concat([labels] * data.gw.ntime, dim="time").assign_coords(
            {"time": data.time.values.tolist()}
        )

        data = xr.concat([data, labels], dim="band")

        return data

<<<<<<< HEAD
    @staticmethod
    def _mask_nodata(y, x, src_nodata=None, dst_nodata=nan):
        """
        Remove missing data value and replace with another.

        Args:
            y (DataArray): The prediction
            x (DataArray): The data to used to predict.
            src_nodata (int,float): Value to replace , default is x.attrs["nodatavals"][0]
            dst_nodata (int,float): Replacement value, default is np.nan - but converts y to float

        """
        if src_nodata is None:
            src_nodata = x.attrs["nodatavals"][0]

        if len(x.shape) == 3:
            mask = np_any((x == src_nodata).values, 0)
            return xr.where(mask, dst_nodata, y)
        else:
            mask = np_any((x == src_nodata).values, 1, keepdims=True)
            return xr.where(mask, dst_nodata, y)


=======

>>>>>>> 7b58c82d
class Classifiers(ClassifiersMixin):
    def fit(
        self,
        data,
        labels,
        clf,
        grid_search=False,
        targ_name="targ",
        targ_dim_name="sample",
        col=None,
    ):

        """
        Fits a classifier given class labels

        Args:
            data (DataArray): The data to predict on.
            labels (str | Path | GeoDataFrame): Class labels as polygon geometry.
            clf (object): The classifier or classification pipeline.
            grid_search (Optional[bool]): Whether to use cross-validation.
            targ_name (Optional[str]): The target name.
            targ_dim_name (Optional[str]): The target coordinate name.
            col (Optional[str]): The column in ``labels`` you want to assign values from.
                If ``None``, creates a binary raster.

        Returns:
            y (sklearn_xarray):  Target Data
            Xna (xarray.DataArray): Reshaped feature data with NAs removed
            y, (sklearn pipeline): Fitted pipeline object



        Example:
            >>> import geowombat as gw
            >>> from geowombat.data import l8_224078_20200518, l8_224078_20200518_polygons
            >>> from geowombat.ml import fit
            >>>
            >>> import geopandas as gpd
            >>> from sklearn_xarray.preprocessing import Featurizer
            >>> from sklearn.pipeline import Pipeline
            >>> from sklearn.preprocessing import StandardScaler, LabelEncoder
            >>> from sklearn.decomposition import PCA
            >>> from sklearn.naive_bayes import GaussianNB
            >>>
            >>> le = LabelEncoder()
            >>>
            >>> labels = gpd.read_file(l8_224078_20200518_polygons)
            >>> labels['lc'] = le.fit(labels.name).transform(labels.name)
            >>>
            >>> # Use a data pipeline
            >>> pl = Pipeline([('scaler', StandardScaler()),
            >>>                ('pca', PCA()),
            >>>                ('clf', GaussianNB())])
            >>>
            >>> with gw.open(l8_224078_20200518) as src:
            >>>   X, clf = fit(src, labels, pl, grid_search=True, col='lc')
        """

        data = self._prepare_labels(data, labels, col, targ_name)
        X, Xna = self._prepare_predictors(data, targ_name)
        clf = self._prepare_classifiers(clf)

        if grid_search:
            clf = self.grid_search_cv(clf)

        # TODO: should we be using lazy=True?
        y = Target(
            coord=targ_name,
            transform_func=LabelEncoder().fit_transform,
            dim=targ_dim_name,
        )(Xna)

        clf.fit(Xna, y)

        return X, clf

<<<<<<< HEAD
    def predict(
        self,
        data,
        X,
        clf,
        targ_name="targ",
        targ_dim_name="sample",
        mask_nodataval=True,
    ):

        """
        Fits a classifier given class labels and predicts on a DataArray

        Args:
            data (DataArray): The data to predict on.
            X (str | Path | DataArray): Data array generated by geowombat.ml.fit
            clf (object): The classifier or classification pipeline.
            targ_name (Optional[str]): The target name.
            targ_dim_name (Optional[str]): The target coordinate name.
            mask_nodataval (Optional[Bool]): If true, data.attrs["nodatavals"][0]
                are replaced with np.nan and the array is returned as type float


        Returns:
            ``xarray.DataArray``:

                Predictions shaped ('time' x 'band' x 'y' x 'x')

        Example:

            >>> import geowombat as gw
            >>> from geowombat.data import l8_224078_20200518, l8_224078_20200518_polygons
            >>> from geowombat.ml import fit, predict
            >>> import geopandas as gpd
            >>> from sklearn_xarray.preprocessing import Featurizer
            >>> from sklearn.pipeline import Pipeline
            >>> from sklearn.preprocessing import LabelEncoder, StandardScaler
            >>> from sklearn.decomposition import PCA
            >>> from sklearn.naive_bayes import GaussianNB

            >>> le = LabelEncoder()
            >>> labels = gpd.read_file(l8_224078_20200518_polygons)
            >>> labels["lc"] = le.fit(labels.name).transform(labels.name)

            >>> # Use a data pipeline
            >>> pl = Pipeline([('scaler', StandardScaler()),
            >>>                ('pca', PCA()),
            >>>                ('clf', GaussianNB()))])

            >>> # Fit and predict the classifier
            >>> with gw.config.update(ref_res=100):
            >>>     with gw.open(l8_224078_20200518, chunks=128) as src:
            >>>         X, clf = fit(src, labels, pl, col="lc")
            >>>         y = predict(X, clf)
            >>>         print(y)
        """
        Y = (
            clf.predict(X)
            .unstack(targ_dim_name)
            .assign_coords(coords={"band": targ_name})
            .expand_dims(dim="band")
            .transpose("time", "band", "y", "x")
        )

        # no point unit doesn't have nan
        if mask_nodataval:
            Y = self._mask_nodata(y=Y, x=data)

        return xr.concat([data, Y], dim="band").sel(band=targ_name)

=======
>>>>>>> 7b58c82d
    def fit_predict(
        self,
        data,
        labels,
        clf,
        grid_search=False,
        targ_name="targ",
        targ_dim_name="sample",
        col=None,
<<<<<<< HEAD
        mask_nodataval=True,
=======
>>>>>>> 7b58c82d
    ):

        """
        Fits a classifier given class labels and predicts on a DataArray

        Args:
            data (DataArray): The data to predict on.
            labels (str | Path | GeoDataFrame): Class labels as polygon geometry.
            clf (object): The classifier or classification pipeline.
            grid_search (Optional[bool]): Whether to use cross-validation.
            targ_name (Optional[str]): The target name.
            targ_dim_name (Optional[str]): The target coordinate name.
            col (Optional[str]): The column in ``labels`` you want to assign values from.
                If ``None``, creates a binary raster.
            mask_nodataval (Optional[Bool]): If true, data.attrs["nodatavals"][0]
                are replaced with np.nan and the array is returned as type float

        Returns:
            ``xarray.DataArray``:

                Predictions shaped ('time' x 'band' x 'y' x 'x')

        Example:
            >>> import geowombat as gw
            >>> from geowombat.data import l8_224078_20200518, l8_224078_20200518_polygons
            >>> from geowombat.ml import fit_predict
            >>>
            >>> import geopandas as gpd
            >>> from sklearn_xarray.preprocessing import Featurizer
            >>> from sklearn.pipeline import Pipeline
            >>> from sklearn.preprocessing import StandardScaler, LabelEncoder
            >>> from sklearn.decomposition import PCA
            >>> from sklearn.naive_bayes import GaussianNB
            >>>
            >>> le = LabelEncoder()
            >>>
            >>> labels = gpd.read_file(l8_224078_20200518_polygons)
            >>> labels['lc'] = le.fit(labels.name).transform(labels.name)
            >>>
            >>> # Use a data pipeline
            >>> pl = Pipeline([('scaler', StandardScaler()),
            >>>                ('pca', PCA()),
            >>>                ('clf', GaussianNB()))])
            >>>
            >>> with gw.open(l8_224078_20200518) as src:
            >>>     y = fit_predict(src, labels, pl, col='lc')
            >>>     y.isel(time=0).sel(band='targ').gw.imshow()
            >>>
            >>> with gw.open([l8_224078_20200518,l8_224078_20200518]) as src:
            >>>     y = fit_predict(src, labels, pl, col='lc')
            >>>     y.isel(time=1).sel(band='targ').gw.imshow()
        """

        X, clf = self.fit(
            data,
            labels,
            clf,
            grid_search=grid_search,
            targ_name=targ_name,
            targ_dim_name=targ_dim_name,
            col=col,
        )

<<<<<<< HEAD
        Y = self.predict(data, X, clf, targ_name, targ_dim_name, mask_nodataval)

        return Y
=======
        return (
            clf.predict(X)
            .unstack(targ_dim_name)
            .assign_coords(coords={"band": targ_name})
            .expand_dims(dim="band")
            .transpose("time", "band", "y", "x")
        )
>>>>>>> 7b58c82d
<|MERGE_RESOLUTION|>--- conflicted
+++ resolved
@@ -11,14 +11,9 @@
 from sklearn_xarray.model_selection import CrossValidatorWrapper
 from numpy import uint16, nan
 from numpy import any as np_any
-
-
-<<<<<<< HEAD
 from sklearn_xarray.preprocessing import Featurizer
 
 
-=======
->>>>>>> 7b58c82d
 def wrapped_cls(cls):
     @functools.wraps(cls)
     def wrapper(self):
@@ -98,7 +93,6 @@
     def _prepare_classifiers(clf):
 
         if isinstance(clf, Pipeline):
-<<<<<<< HEAD
 
             cln = Pipeline(
                 [
@@ -114,11 +108,6 @@
                 [(cln_name, WrappedClassifier(cln_)) for cln_name, cln_ in cln.steps]
             )
 
-=======
-            clf = Pipeline(
-                [(clf_name, WrappedClassifier(clf_)) for clf_name, clf_ in clf.steps]
-            )
->>>>>>> 7b58c82d
         else:
             clf = WrappedClassifier(clf)
 
@@ -174,7 +163,6 @@
 
         return data
 
-<<<<<<< HEAD
     @staticmethod
     def _mask_nodata(y, x, src_nodata=None, dst_nodata=nan):
         """
@@ -198,9 +186,7 @@
             return xr.where(mask, dst_nodata, y)
 
 
-=======
-
->>>>>>> 7b58c82d
+
 class Classifiers(ClassifiersMixin):
     def fit(
         self,
@@ -277,7 +263,6 @@
 
         return X, clf
 
-<<<<<<< HEAD
     def predict(
         self,
         data,
@@ -348,8 +333,6 @@
 
         return xr.concat([data, Y], dim="band").sel(band=targ_name)
 
-=======
->>>>>>> 7b58c82d
     def fit_predict(
         self,
         data,
@@ -359,10 +342,8 @@
         targ_name="targ",
         targ_dim_name="sample",
         col=None,
-<<<<<<< HEAD
         mask_nodataval=True,
-=======
->>>>>>> 7b58c82d
+
     ):
 
         """
@@ -426,16 +407,6 @@
             col=col,
         )
 
-<<<<<<< HEAD
         Y = self.predict(data, X, clf, targ_name, targ_dim_name, mask_nodataval)
 
         return Y
-=======
-        return (
-            clf.predict(X)
-            .unstack(targ_dim_name)
-            .assign_coords(coords={"band": targ_name})
-            .expand_dims(dim="band")
-            .transpose("time", "band", "y", "x")
-        )
->>>>>>> 7b58c82d
