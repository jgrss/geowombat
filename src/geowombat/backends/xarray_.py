import contextlib
import functools
import logging
import os
import typing as T
import warnings
from pathlib import Path

import dask.array as da
import numpy as np
import xarray as xr
from dask.delayed import Delayed
from rasterio import open as rio_open
from rasterio.coords import BoundingBox
from rasterio.windows import Window

from ..config import config
from ..core.util import parse_filename_dates
from ..core.windows import get_window_offsets
from ..handler import add_handler
from .rasterio_ import get_file_bounds, get_ref_image_meta
from .rasterio_ import transform_crs as rio_transform_crs
from .rasterio_ import (
    unpack_bounding_box,
    unpack_window,
    warp,
    warp_images,
    window_to_bounds,
)
from .xarray_rasterio_ import open_rasterio

logger = logging.getLogger(__name__)
logger = add_handler(logger)


def _update_kwarg(ref_obj, ref_kwargs, key):
    """Updates keyword arguments for global config parameters.

    Args:
        ref_obj (str or object)
        ref_kwargs (dict)
        key (str)

    Returns:
        ``dict``
    """
    if isinstance(ref_obj, str) and Path(ref_obj).is_file():
        # Get the metadata from the reference image
        ref_meta = get_ref_image_meta(ref_obj)
        ref_kwargs[key] = getattr(ref_meta, key)

    else:
        if ref_obj is not None:
            ref_kwargs[key] = ref_obj

    return ref_kwargs


def _get_raster_coords(filename: T.Union[str, Path]) -> tuple:
    with open_rasterio(filename) as src:
        x = src.x.values - src.res[0] / 2.0
        y = src.y.values + src.res[1] / 2.0

    return x, y


def _check_config_globals(
    filenames: T.Union[str, Path, T.Sequence[T.Union[str, Path]]],
    bounds_by: str,
    ref_kwargs: dict,
) -> dict:
    """Checks global configuration parameters.

    Args:
        filenames (str or str list)
        bounds_by (str)
        ref_kwargs (dict)
    """
    if config['nodata'] is not None:
        ref_kwargs = _update_kwarg(config['nodata'], ref_kwargs, 'nodata')
    # Check if there is a reference image
    if config['ref_image']:
        if isinstance(config['ref_image'], str) and os.path.isfile(
            config['ref_image']
        ):
            # Get the metadata from the reference image
            ref_meta = get_ref_image_meta(config['ref_image'])
            ref_kwargs['bounds'] = ref_meta.bounds
            ref_kwargs['crs'] = ref_meta.crs
            ref_kwargs['res'] = ref_meta.res

        else:
            if not config['ignore_warnings']:
                logger.warning('  The reference image does not exist')

    else:
        if config['ref_bounds']:
            if isinstance(config['ref_bounds'], str) and config[
                'ref_bounds'
            ].startswith('Window'):
                ref_bounds_ = window_to_bounds(
                    filenames, unpack_window(config['ref_bounds'])
                )
            elif isinstance(config['ref_bounds'], str) and config[
                'ref_bounds'
            ].startswith('BoundingBox'):
                ref_bounds_ = unpack_bounding_box(config['ref_bounds'])
            elif isinstance(config['ref_bounds'], Window):
                ref_bounds_ = window_to_bounds(filenames, config['ref_bounds'])
            elif isinstance(config['ref_bounds'], BoundingBox):

                ref_bounds_ = (
                    config['ref_bounds'].left,
                    config['ref_bounds'].bottom,
                    config['ref_bounds'].right,
                    config['ref_bounds'].top,
                )

            else:
                ref_bounds_ = config['ref_bounds']

            ref_kwargs = _update_kwarg(ref_bounds_, ref_kwargs, 'bounds')

        else:
            if isinstance(filenames, str) or isinstance(filenames, Path):
                # Use the bounds of the image
                ref_kwargs['bounds'] = get_file_bounds(
                    [filenames],
                    bounds_by='reference',
                    crs=ref_kwargs['crs'],
                    res=ref_kwargs['res'],
                    return_bounds=True,
                )

            else:
                # Replace the bounds keyword, if needed
                if bounds_by.lower() == 'intersection':
                    # Get the intersecting bounds of all images
                    ref_kwargs['bounds'] = get_file_bounds(
                        filenames,
                        bounds_by='intersection',
                        crs=ref_kwargs['crs'],
                        res=ref_kwargs['res'],
                        return_bounds=True,
                    )

                elif bounds_by.lower() == 'union':
                    # Get the union bounds of all images
                    ref_kwargs['bounds'] = get_file_bounds(
                        filenames,
                        bounds_by='union',
                        crs=ref_kwargs['crs'],
                        res=ref_kwargs['res'],
                        return_bounds=True,
                    )

                elif bounds_by.lower() == 'reference':
                    # Use the bounds of the first image
                    ref_kwargs['bounds'] = get_file_bounds(
                        filenames,
                        bounds_by='reference',
                        crs=ref_kwargs['crs'],
                        res=ref_kwargs['res'],
                        return_bounds=True,
                    )

                else:
                    logger.exception(
                        "  Choose from 'intersection', 'union', or 'reference'."
                    )

                config['ref_bounds'] = ref_kwargs['bounds']

        if config['ref_crs'] is not None:
            ref_kwargs = _update_kwarg(config['ref_crs'], ref_kwargs, 'crs')

        if config['ref_res'] is not None:
            ref_kwargs = _update_kwarg(config['ref_res'], ref_kwargs, 'res')

        if config['ref_tar'] is not None:
            if isinstance(config['ref_tar'], str):
                if os.path.isfile(config['ref_tar']):
                    ref_kwargs = _update_kwarg(
                        _get_raster_coords(config['ref_tar']),
                        ref_kwargs,
                        'tac',
                    )
                else:

                    if not config['ignore_warnings']:
                        logger.warning(
                            '  The target aligned raster does not exist.'
                        )

            else:
                if not config['ignore_warnings']:
                    logger.warning(
                        '  The target aligned raster must be an image.'
                    )

    return ref_kwargs


def delayed_to_xarray(
    delayed_data: Delayed,
    shape: tuple,
    dtype: T.Union[str, np.dtype],
    chunks: tuple,
    coords: dict,
    attrs: dict,
) -> xr.DataArray:
    """Converts a dask.Delayed array to a Xarray DataArray."""
    return xr.DataArray(
        da.from_delayed(delayed_data, shape=shape, dtype=dtype).rechunk(
            chunks
        ),
        dims=('band', 'y', 'x'),
        coords=coords,
        attrs=attrs,
    )


def warp_open(
    filename: T.Union[str, Path],
    band_names: T.Optional[T.Sequence[T.Union[int, str]]] = None,
    resampling: str = 'nearest',
    dtype: T.Optional[str] = None,
    netcdf_vars: T.Optional[T.Sequence[T.Union[int, str]]] = None,
    nodata: T.Optional[T.Union[int, float]] = None,
    return_windows: bool = False,
    warp_mem_limit: int = 512,
    num_threads: int = 1,
    tap: bool = False,
    **kwargs,
):
    """Warps and opens a file.

    Args:
        filename (str): The file to open.
        band_names (Optional[int, str, or list]): The band names.
        resampling (Optional[str]): The resampling method.
        dtype (Optional[str]): A data type to force the output to. If not given, the data type is extracted
            from the file.
        netcdf_vars (Optional[list]): NetCDF variables to open as a band stack.
        nodata (Optional[float | int]): A 'no data' value to set. Default is ``None``.
        return_windows (Optional[bool]): Whether to return block windows.
        warp_mem_limit (Optional[int]): The memory limit (in MB) for the ``rasterio.vrt.WarpedVRT`` function.
        num_threads (Optional[int]): The number of warp worker threads.
        tap (Optional[bool]): Whether to target align pixels.
        kwargs (Optional[dict]): Keyword arguments passed to ``open_rasterio``.

    Returns:
        ``xarray.DataArray``
    """
    ref_kwargs = {
        'bounds': None,
        'crs': None,
        'res': None,
        'nodata': nodata,
        'warp_mem_limit': warp_mem_limit,
        'num_threads': num_threads,
        'tap': tap,
        'tac': None,
    }

    ref_kwargs_netcdf_stack = ref_kwargs.copy()
    ref_kwargs_netcdf_stack['bounds_by'] = 'union'
    del ref_kwargs_netcdf_stack['tap']

    ref_kwargs = _check_config_globals(filename, 'reference', ref_kwargs)
    filenames = None

    # Create a list of variables to open
    if filename.lower().startswith('netcdf:') and netcdf_vars:
        filenames = (f'{filename}:' + f',{filename}:'.join(netcdf_vars)).split(
            ','
        )

    if filenames:
        ref_kwargs_netcdf_stack = _check_config_globals(
            filenames[0], 'reference', ref_kwargs_netcdf_stack
        )
        with rio_open(filenames[0]) as src:
            tags = src.tags()

    else:
        ref_kwargs_netcdf_stack = _check_config_globals(
            filename, 'reference', ref_kwargs_netcdf_stack
        )

        with rio_open(filename) as src:
            tags = src.tags()

    @contextlib.contextmanager
    def warp_netcdf_vars():
        # Warp all images to the same grid.
        warped_objects = warp_images(
            filenames, resampling=resampling, **ref_kwargs_netcdf_stack
        )

        yield xr.concat(
            (
                open_rasterio(
                    wobj, nodata=ref_kwargs['nodata'], **kwargs
                ).assign_coords(
                    band=[band_names[wi]] if band_names else [netcdf_vars[wi]]
                )
                for wi, wobj in enumerate(warped_objects)
            ),
            dim='band',
        )

    with open_rasterio(
        warp(filename, resampling=resampling, **ref_kwargs),
        nodata=ref_kwargs['nodata'],
        **kwargs,
    ) if not filenames else warp_netcdf_vars() as src:
        if band_names:
            if len(band_names) > src.gw.nbands:
                src.coords['band'] = band_names[: src.gw.nbands]
            else:
                src.coords['band'] = band_names

        else:
            if src.gw.sensor:
                if src.gw.sensor not in src.gw.avail_sensors:
                    if not src.gw.config['ignore_warnings']:
                        logger.warning(
                            '  The {} sensor is not currently supported.\nChoose from [{}].'.format(
                                src.gw.sensor, ', '.join(src.gw.avail_sensors)
                            )
                        )

                else:
                    new_band_names = list(
                        src.gw.wavelengths[src.gw.sensor]._fields
                    )
                    # Avoid nested opens within a `config` context
                    if len(new_band_names) != len(src.band.values.tolist()):
                        if not src.gw.config['ignore_warnings']:
                            logger.warning(
                                '  The new bands, {}, do not match the sensor bands, {}.'.format(
                                    new_band_names, src.band.values.tolist()
                                )
                            )

                    else:
                        src = src.assign_coords(**{'band': new_band_names})
                        src = src.assign_attrs(
                            **{'sensor': src.gw.sensor_names[src.gw.sensor]}
                        )

        if return_windows:
            if isinstance(kwargs['chunks'], tuple):
                chunksize = kwargs['chunks'][-1]
            else:
                chunksize = kwargs['chunks']

            src.attrs['block_windows'] = get_window_offsets(
                src.shape[-2],
                src.shape[-1],
                chunksize,
                chunksize,
                return_as='list',
            )

        src = src.assign_attrs(
            **{'filename': filename, 'resampling': resampling}
        )

        if tags:
            attrs = src.attrs.copy()
            attrs.update(tags)
            src = src.assign_attrs(**attrs)

        if dtype:

            attrs = src.attrs.copy()
            return src.astype(dtype).assign_attrs(**attrs)

        else:
            return src


def mosaic(
    filenames: T.Sequence[T.Union[str, Path]],
    overlap: str = 'max',
    bounds_by: str = 'reference',
    resampling: str = 'nearest',
    band_names: T.Optional[T.Sequence[T.Union[int, str]]] = None,
    nodata: T.Optional[T.Union[float, int]] = None,
    dtype: T.Optional[str] = None,
    warp_mem_limit: int = 512,
    num_threads: int = 1,
    **kwargs,
) -> xr.DataArray:
    """Mosaics a list of images.

    Args:
        filenames (list): A list of file names to mosaic.
        overlap (Optional[str]): The keyword that determines how to handle overlapping data.
            Choices are ['min', 'max', 'mean'].
        bounds_by (Optional[str]): How to concatenate the output extent. Choices are ['intersection', 'union', 'reference'].

            * reference: Use the bounds of the reference image
            * intersection: Use the intersection (i.e., minimum extent) of all the image bounds
            * union: Use the union (i.e., maximum extent) of all the image bounds

        resampling (Optional[str]): The resampling method.
        band_names (Optional[1d array-like]): A list of names to give the band dimension.
        nodata (Optional[float | int]): A 'no data' value to set. Default is ``None``.
        dtype (Optional[str]): A data type to force the output to. If not given, the data type is extracted
            from the file.
        warp_mem_limit (Optional[int]): The memory limit (in MB) for the ``rasterio.vrt.WarpedVRT`` function.
        num_threads (Optional[int]): The number of warp worker threads.
        kwargs (Optional[dict]): Keyword arguments passed to ``open_rasterio``.

    Returns:
        ``xarray.DataArray``
    """
    if overlap not in (
        'min',
        'max',
        'mean',
    ):
        logger.exception(
            "  The overlap argument must be one of 'min', 'max', or 'mean'."
        )

    ref_kwargs = {
        'bounds': None,
        'crs': None,
        'res': None,
        'nodata': nodata,
        'warp_mem_limit': warp_mem_limit,
        'num_threads': num_threads,
        'tac': None,
    }

    ref_kwargs = _check_config_globals(filenames, bounds_by, ref_kwargs)

    # Warp all images to the same grid.
    warped_objects = warp_images(
        filenames, bounds_by=bounds_by, resampling=resampling, **ref_kwargs
    )

    with rio_open(filenames[0]) as src_:
        tags = src_.tags()

    # Get the original bounds, unsampled
    with open_rasterio(
        filenames[0], nodata=ref_kwargs['nodata'], **kwargs
    ) as src_:
        attrs = src_.attrs.copy()
        geometries = [src_.gw.geometry]

    if overlap == 'min':
        reduce_func = da.minimum
        tmp_nodata = 1e9
    elif overlap == 'max':
        reduce_func = da.maximum
        tmp_nodata = -1e9
    elif overlap == 'mean':
        tmp_nodata = -1e9

        def reduce_func(
            left: xr.DataArray, right: xr.DataArray
        ) -> xr.DataArray:
            return xr.where(
                (left != tmp_nodata) & (right != tmp_nodata),
                (left + right) / 2.0,
                xr.where(left != tmp_nodata, left, right),
            )

<<<<<<< HEAD
        # Get the original bounds, unsampled
        with open_rasterio(
            filenames[0], nodata=ref_kwargs['nodata'], **kwargs
        ) as src_:
            geometries.append(src_.gw.geometry)

        for fidx, fn in enumerate(warped_objects[1:]):
            with open_rasterio(
                fn, nodata=ref_kwargs['nodata'], **kwargs
            ) as darray_b:
                with open_rasterio(
                    filenames[fidx + 1], nodata=ref_kwargs['nodata'], **kwargs
                ) as src_:
                    geometries.append(src_.gw.geometry)
                src_ = None

                # Stack the bands
                nodataval = darray.gw.nodataval
                stack = xr.concat((darray, darray_b), dim='band')
                # Ensure 'no data' values are nans and ignored
                stack = stack.gw.mask_nodata()

                if overlap == 'min':
                    darray = stack.min(dim='band', skipna=True, keepdims=True)

                elif overlap == 'max':
                    darray = stack.max(dim='band', skipna=True, keepdims=True)

                elif overlap == 'mean':
                    darray = stack.mean(dim='band', skipna=True, keepdims=True)

                # Reset the 'no data' values
                darray = darray.gw.set_nodata(
                    src_nodata=np.nan,
                    dst_nodata=nodataval,
                )
=======
    # Open all the data pointers
    data_arrays = [
        open_rasterio(
            wo,
            nodata=ref_kwargs['nodata'],
            **kwargs,
        )
        .gw.set_nodata(
            src_nodata=ref_kwargs['nodata'],
            dst_nodata=tmp_nodata,
            dtype='float64',
        )
        .gw.mask_nodata()
        for wo in warped_objects
    ]

    # Apply the reduction
    darray = functools.reduce(
        lambda left, right: reduce_func(left, right),
        data_arrays,
    )

    # Reset the 'no data' values
    darray = darray.gw.set_nodata(
        src_nodata=tmp_nodata,
        dst_nodata=ref_kwargs['nodata'],
    ).assign_attrs(**attrs)

    if band_names:
        darray.coords['band'] = band_names
    else:

        if darray.gw.sensor:
            if darray.gw.sensor not in darray.gw.avail_sensors:
                if not darray.gw.config['ignore_warnings']:
>>>>>>> 75667ab4

                    logger.warning(
                        '  The {} sensor is not currently supported.\nChoose from [{}].'.format(
                            darray.gw.sensor,
                            ', '.join(darray.gw.avail_sensors),
                        )
                    )

            else:

                new_band_names = list(
                    darray.gw.wavelengths[darray.gw.sensor]._fields
                )

                if len(new_band_names) != len(darray.band.values.tolist()):

                    if not darray.gw.config['ignore_warnings']:
                        logger.warning(
                            '  The band list length does not match the sensor bands.'
                        )

                else:
                    darray = darray.assign_coords(**{'band': new_band_names})
                    darray = darray.assign_attrs(
                        **{'sensor': darray.gw.sensor_names[darray.gw.sensor]}
                    )

    darray = darray.assign_attrs(
        **{'resampling': resampling, 'geometries': geometries}
    )

    if tags:
        attrs = darray.attrs.copy()
        attrs.update(tags)
        darray = darray.assign_attrs(**attrs)

<<<<<<< HEAD
        if dtype is not None:
            attrs = darray.attrs.copy()
=======
    if dtype is not None:
        attrs = darray.attrs.copy()
>>>>>>> 75667ab4

        return darray.astype(dtype).assign_attrs(**attrs)

    else:
        return darray


def check_alignment(concat_list: T.Sequence[xr.DataArray]) -> None:
    try:
        for fidx in range(0, len(concat_list) - 1):
            xr.align(concat_list[fidx], concat_list[fidx + 1], join='exact')
    except ValueError:
        warning_message = (
            'The stacked dimensions are not aligned. If this was not intentional, '
            'use gw.config.update to align coordinates. To suppress this message, use '
            'with gw.config.update(ignore_warnings=True):.'
        )
        warnings.warn(warning_message, UserWarning)
        logger.warning(warning_message)


def concat(
    filenames: T.Sequence[T.Union[str, Path]],
    stack_dim: str = 'time',
    bounds_by: str = 'reference',
    resampling: str = 'nearest',
    time_names: T.Optional[T.Sequence[T.Any]] = None,
    band_names: T.Optional[T.Sequence[T.Any]] = None,
    nodata: T.Optional[T.Union[float, int]] = None,
    dtype: T.Optional[str] = None,
    netcdf_vars: T.Optional[T.Sequence[T.Any]] = None,
    overlap: str = 'max',
    warp_mem_limit: int = 512,
    num_threads: int = 1,
    tap: bool = False,
    **kwargs,
):
    """Concatenates a list of images.

    Args:
        filenames (list): A list of file names to concatenate.
        stack_dim (Optional[str]): The stack dimension. Choices are ['time', 'band'].
        bounds_by (Optional[str]): How to concatenate the output extent. Choices are ['intersection', 'union', 'reference'].

            * reference: Use the bounds of the reference image
            * intersection: Use the intersection (i.e., minimum extent) of all the image bounds
            * union: Use the union (i.e., maximum extent) of all the image bounds

        resampling (Optional[str]): The resampling method.
        time_names (Optional[1d array-like]): A list of names to give the time dimension.
        band_names (Optional[1d array-like]): A list of names to give the band dimension.
        nodata (Optional[float | int]): A 'no data' value to set. Default is ``None``.
        dtype (Optional[str]): A data type to force the output to. If not given, the data type is extracted
            from the file.
        netcdf_vars (Optional[list]): NetCDF variables to open as a band stack.
        overlap (Optional[str]): The keyword that determines how to handle overlapping data.
            Choices are ['min', 'max', 'mean']. Only used when mosaicking arrays from the same timeframe.
        warp_mem_limit (Optional[int]): The memory limit (in MB) for the ``rasterio.vrt.WarpedVRT`` function.
        num_threads (Optional[int]): The number of warp worker threads.
        tap (Optional[bool]): Whether to target align pixels.
        kwargs (Optional[dict]): Keyword arguments passed to ``open_rasterio``.

    Returns:
        ``xarray.DataArray``
    """
    if stack_dim.lower() not in ['band', 'time']:
        logger.exception("  The stack dimension should be 'band' or 'time'.")

    with rio_open(filenames[0]) as src_:
        tags = src_.tags()

    src_ = warp_open(
        f'{filenames[0]}:{netcdf_vars[0]}' if netcdf_vars else filenames[0],
        resampling=resampling,
        band_names=[netcdf_vars[0]] if netcdf_vars else band_names,
        nodata=nodata,
        warp_mem_limit=warp_mem_limit,
        num_threads=num_threads,
        **kwargs,
    )

    attrs = src_.attrs.copy()
    src_.close()
    src_ = None

    if time_names and not (str(filenames[0]).lower().startswith('netcdf:')):

        concat_list = []
        new_time_names = []

        # Check the time names for duplicates
        for tidx in range(0, len(time_names)):

            if list(time_names).count(time_names[tidx]) > 1:

                if time_names[tidx] not in new_time_names:

                    # Get the file names to mosaic
                    filenames_mosaic = [
                        filenames[i]
                        for i in range(0, len(time_names))
                        if time_names[i] == time_names[tidx]
                    ]

                    # Mosaic the images into a single-date array
                    concat_list.append(
                        mosaic(
                            filenames_mosaic,
                            overlap=overlap,
                            bounds_by=bounds_by,
                            resampling=resampling,
                            band_names=band_names,
                            nodata=nodata,
                            warp_mem_limit=warp_mem_limit,
                            num_threads=num_threads,
                            **kwargs,
                        )
                    )

                    new_time_names.append(time_names[tidx])

            else:

                new_time_names.append(time_names[tidx])

                # Warp the date
                concat_list.append(
                    warp_open(
                        filenames[tidx],
                        resampling=resampling,
                        band_names=band_names,
                        nodata=nodata,
                        warp_mem_limit=warp_mem_limit,
                        num_threads=num_threads,
                        **kwargs,
                    )
                )

        if not concat_list[0].gw.config['ignore_warnings']:
            check_alignment(concat_list)
        # Warp all images and concatenate along the 'time' axis into a DataArray
        src = xr.concat(concat_list, dim=stack_dim.lower()).assign_coords(
            time=new_time_names
        )

    else:
        warp_list = [
            warp_open(
                fn,
                resampling=resampling,
                band_names=band_names,
                netcdf_vars=netcdf_vars,
                nodata=nodata,
                warp_mem_limit=warp_mem_limit,
                num_threads=num_threads,
                **kwargs,
            )
            for fn in filenames
        ]
        if not warp_list[0].gw.config['ignore_warnings']:
            check_alignment(warp_list)
        src = xr.concat(warp_list, dim=stack_dim.lower())

    src = src.assign_attrs(**{'filename': [Path(fn).name for fn in filenames]})

    if tags:
        attrs = src.attrs.copy()
        attrs.update(tags)

    src = src.assign_attrs(**attrs)

    if stack_dim == 'time':

        if str(filenames[0]).lower().startswith('netcdf:'):

            if time_names:
                src.coords['time'] = time_names
            else:
                src.coords['time'] = parse_filename_dates(filenames)

            try:
                src = src.groupby('time').max().assign_attrs(**attrs)
            except ValueError:
                pass

        else:
            if not time_names:
                src.coords['time'] = parse_filename_dates(filenames)

    if band_names:
        src.coords['band'] = band_names
    else:
        if src.gw.sensor:
            if src.gw.sensor not in src.gw.avail_sensors:
                if not src.gw.config['ignore_warnings']:
                    logger.warning(
                        '  The {} sensor is not currently supported.\nChoose from [{}].'.format(
                            src.gw.sensor, ', '.join(src.gw.avail_sensors)
                        )
                    )

            else:
                new_band_names = list(
                    src.gw.wavelengths[src.gw.sensor]._fields
                )
                if len(new_band_names) != len(src.band.values.tolist()):
                    if not src.gw.config['ignore_warnings']:
                        logger.warning(
                            '  The new bands, {}, do not match the sensor bands, {}.'.format(
                                new_band_names, src.band.values.tolist()
                            )
                        )

                else:
                    src = src.assign_coords(**{'band': new_band_names})
                    src = src.assign_attrs(
                        **{'sensor': src.gw.sensor_names[src.gw.sensor]}
                    )

    if dtype:
        attrs = src.attrs.copy()
        return src.astype(dtype).assign_attrs(**attrs)

    else:
        return src


def transform_crs(
    data_src,
    dst_crs=None,
    dst_res=None,
    dst_width=None,
    dst_height=None,
    dst_bounds=None,
    src_nodata=None,
    dst_nodata=None,
    coords_only=False,
    resampling='nearest',
    warp_mem_limit=512,
    num_threads=1,
):
    """Transforms a DataArray to a new coordinate reference system.

    Args:
        data_src (DataArray): The data to transform.
        dst_crs (Optional[CRS | int | dict | str]): The destination CRS.
        dst_res (Optional[tuple]): The destination resolution.
        dst_width (Optional[int]): The destination width. Cannot be used with ``dst_res``.
        dst_height (Optional[int]): The destination height. Cannot be used with ``dst_res``.
        dst_bounds (Optional[BoundingBox | tuple]): The destination bounds, as a ``rasterio.coords.BoundingBox``
            or as a tuple of (left, bottom, right, top).
        src_nodata (Optional[int | float]): The source nodata value. Pixels with this value will not be used for
            interpolation. If not set, it will default to the nodata value of the source image if a masked ndarray
            or rasterio band, if available.
        dst_nodata (Optional[int | float]): The nodata value used to initialize the destination; it will remain in
            all areas not covered by the reprojected source. Defaults to the nodata value of the destination
            image (if set), the value of src_nodata, or 0 (GDAL default).
        coords_only (Optional[bool]): Whether to return transformed coordinates. If ``coords_only`` = ``True`` then
            the array is not warped and the size is unchanged. It also avoids in-memory computations.
        resampling (Optional[str]): The resampling method if ``filename`` is a ``list``.
            Choices are ['average', 'bilinear', 'cubic', 'cubic_spline', 'gauss', 'lanczos', 'max', 'med', 'min', 'mode', 'nearest'].
        warp_mem_limit (Optional[int]): The warp memory limit.
        num_threads (Optional[int]): The number of parallel threads.

    Returns:
        ``xarray.DataArray``
    """
    # Transform the input
    data_dict = rio_transform_crs(
        data_src,
        dst_crs=dst_crs,
        dst_res=dst_res,
        dst_width=dst_width,
        dst_height=dst_height,
        dst_bounds=dst_bounds,
        src_nodata=src_nodata,
        dst_nodata=dst_nodata,
        coords_only=coords_only,
        resampling=resampling,
        warp_mem_limit=warp_mem_limit,
        num_threads=num_threads,
        return_as_dict=True,
        delayed_array=True,
    )
    dst_transform = data_dict['transform']
    dst_crs = data_dict['crs']
    dst_height = data_dict['height']
    dst_width = data_dict['width']

    # Get the transformed coordinates
    left = dst_transform[2]
    cellx = abs(dst_transform[0])
    x = np.arange(
        left + cellx / 2.0, left + cellx / 2.0 + (cellx * dst_width), cellx
    )[:dst_width]
    top = dst_transform[5]
    celly = abs(dst_transform[4])
    y = np.arange(
        top - celly / 2.0, top - celly / 2.0 - (celly * dst_height), -celly
    )[:dst_height]

    attrs = data_src.attrs.copy()

    if coords_only:
        attrs.update(
            {
                'crs': dst_crs,
                'transform': dst_transform[:6],
                'res': (cellx, celly),
            }
        )

        return data_src.assign_coords(x=x, y=y).assign_attrs(**attrs)

    else:
        # The transformed array is a dask Delayed object
        data_dst = data_dict['array']

        if not dst_res:
            dst_res = (abs(x[1] - x[0]), abs(y[0] - y[1]))

        attrs.update(
            {
                'transform': tuple(dst_transform)[:6],
                'crs': dst_crs,
                'res': dst_res,
                'resampling': resampling,
            }
        )
        # Get the DataArray from the delayed object
        data_dst = delayed_to_xarray(
            data_dst,
            shape=(data_src.gw.nbands, dst_height, dst_width),
            dtype=data_src.dtype,
            chunks=data_src.data.chunksize,
            coords={'band': data_src.band.values.tolist(), 'y': y, 'x': x},
            attrs=attrs,
        )

        return data_dst
<|MERGE_RESOLUTION|>--- conflicted
+++ resolved
@@ -1,931 +1,888 @@
-import contextlib
-import functools
-import logging
-import os
-import typing as T
-import warnings
-from pathlib import Path
-
-import dask.array as da
-import numpy as np
-import xarray as xr
-from dask.delayed import Delayed
-from rasterio import open as rio_open
-from rasterio.coords import BoundingBox
-from rasterio.windows import Window
-
-from ..config import config
-from ..core.util import parse_filename_dates
-from ..core.windows import get_window_offsets
-from ..handler import add_handler
-from .rasterio_ import get_file_bounds, get_ref_image_meta
-from .rasterio_ import transform_crs as rio_transform_crs
-from .rasterio_ import (
-    unpack_bounding_box,
-    unpack_window,
-    warp,
-    warp_images,
-    window_to_bounds,
-)
-from .xarray_rasterio_ import open_rasterio
-
-logger = logging.getLogger(__name__)
-logger = add_handler(logger)
-
-
-def _update_kwarg(ref_obj, ref_kwargs, key):
-    """Updates keyword arguments for global config parameters.
-
-    Args:
-        ref_obj (str or object)
-        ref_kwargs (dict)
-        key (str)
-
-    Returns:
-        ``dict``
-    """
-    if isinstance(ref_obj, str) and Path(ref_obj).is_file():
-        # Get the metadata from the reference image
-        ref_meta = get_ref_image_meta(ref_obj)
-        ref_kwargs[key] = getattr(ref_meta, key)
-
-    else:
-        if ref_obj is not None:
-            ref_kwargs[key] = ref_obj
-
-    return ref_kwargs
-
-
-def _get_raster_coords(filename: T.Union[str, Path]) -> tuple:
-    with open_rasterio(filename) as src:
-        x = src.x.values - src.res[0] / 2.0
-        y = src.y.values + src.res[1] / 2.0
-
-    return x, y
-
-
-def _check_config_globals(
-    filenames: T.Union[str, Path, T.Sequence[T.Union[str, Path]]],
-    bounds_by: str,
-    ref_kwargs: dict,
-) -> dict:
-    """Checks global configuration parameters.
-
-    Args:
-        filenames (str or str list)
-        bounds_by (str)
-        ref_kwargs (dict)
-    """
-    if config['nodata'] is not None:
-        ref_kwargs = _update_kwarg(config['nodata'], ref_kwargs, 'nodata')
-    # Check if there is a reference image
-    if config['ref_image']:
-        if isinstance(config['ref_image'], str) and os.path.isfile(
-            config['ref_image']
-        ):
-            # Get the metadata from the reference image
-            ref_meta = get_ref_image_meta(config['ref_image'])
-            ref_kwargs['bounds'] = ref_meta.bounds
-            ref_kwargs['crs'] = ref_meta.crs
-            ref_kwargs['res'] = ref_meta.res
-
-        else:
-            if not config['ignore_warnings']:
-                logger.warning('  The reference image does not exist')
-
-    else:
-        if config['ref_bounds']:
-            if isinstance(config['ref_bounds'], str) and config[
-                'ref_bounds'
-            ].startswith('Window'):
-                ref_bounds_ = window_to_bounds(
-                    filenames, unpack_window(config['ref_bounds'])
-                )
-            elif isinstance(config['ref_bounds'], str) and config[
-                'ref_bounds'
-            ].startswith('BoundingBox'):
-                ref_bounds_ = unpack_bounding_box(config['ref_bounds'])
-            elif isinstance(config['ref_bounds'], Window):
-                ref_bounds_ = window_to_bounds(filenames, config['ref_bounds'])
-            elif isinstance(config['ref_bounds'], BoundingBox):
-
-                ref_bounds_ = (
-                    config['ref_bounds'].left,
-                    config['ref_bounds'].bottom,
-                    config['ref_bounds'].right,
-                    config['ref_bounds'].top,
-                )
-
-            else:
-                ref_bounds_ = config['ref_bounds']
-
-            ref_kwargs = _update_kwarg(ref_bounds_, ref_kwargs, 'bounds')
-
-        else:
-            if isinstance(filenames, str) or isinstance(filenames, Path):
-                # Use the bounds of the image
-                ref_kwargs['bounds'] = get_file_bounds(
-                    [filenames],
-                    bounds_by='reference',
-                    crs=ref_kwargs['crs'],
-                    res=ref_kwargs['res'],
-                    return_bounds=True,
-                )
-
-            else:
-                # Replace the bounds keyword, if needed
-                if bounds_by.lower() == 'intersection':
-                    # Get the intersecting bounds of all images
-                    ref_kwargs['bounds'] = get_file_bounds(
-                        filenames,
-                        bounds_by='intersection',
-                        crs=ref_kwargs['crs'],
-                        res=ref_kwargs['res'],
-                        return_bounds=True,
-                    )
-
-                elif bounds_by.lower() == 'union':
-                    # Get the union bounds of all images
-                    ref_kwargs['bounds'] = get_file_bounds(
-                        filenames,
-                        bounds_by='union',
-                        crs=ref_kwargs['crs'],
-                        res=ref_kwargs['res'],
-                        return_bounds=True,
-                    )
-
-                elif bounds_by.lower() == 'reference':
-                    # Use the bounds of the first image
-                    ref_kwargs['bounds'] = get_file_bounds(
-                        filenames,
-                        bounds_by='reference',
-                        crs=ref_kwargs['crs'],
-                        res=ref_kwargs['res'],
-                        return_bounds=True,
-                    )
-
-                else:
-                    logger.exception(
-                        "  Choose from 'intersection', 'union', or 'reference'."
-                    )
-
-                config['ref_bounds'] = ref_kwargs['bounds']
-
-        if config['ref_crs'] is not None:
-            ref_kwargs = _update_kwarg(config['ref_crs'], ref_kwargs, 'crs')
-
-        if config['ref_res'] is not None:
-            ref_kwargs = _update_kwarg(config['ref_res'], ref_kwargs, 'res')
-
-        if config['ref_tar'] is not None:
-            if isinstance(config['ref_tar'], str):
-                if os.path.isfile(config['ref_tar']):
-                    ref_kwargs = _update_kwarg(
-                        _get_raster_coords(config['ref_tar']),
-                        ref_kwargs,
-                        'tac',
-                    )
-                else:
-
-                    if not config['ignore_warnings']:
-                        logger.warning(
-                            '  The target aligned raster does not exist.'
-                        )
-
-            else:
-                if not config['ignore_warnings']:
-                    logger.warning(
-                        '  The target aligned raster must be an image.'
-                    )
-
-    return ref_kwargs
-
-
-def delayed_to_xarray(
-    delayed_data: Delayed,
-    shape: tuple,
-    dtype: T.Union[str, np.dtype],
-    chunks: tuple,
-    coords: dict,
-    attrs: dict,
-) -> xr.DataArray:
-    """Converts a dask.Delayed array to a Xarray DataArray."""
-    return xr.DataArray(
-        da.from_delayed(delayed_data, shape=shape, dtype=dtype).rechunk(
-            chunks
-        ),
-        dims=('band', 'y', 'x'),
-        coords=coords,
-        attrs=attrs,
-    )
-
-
-def warp_open(
-    filename: T.Union[str, Path],
-    band_names: T.Optional[T.Sequence[T.Union[int, str]]] = None,
-    resampling: str = 'nearest',
-    dtype: T.Optional[str] = None,
-    netcdf_vars: T.Optional[T.Sequence[T.Union[int, str]]] = None,
-    nodata: T.Optional[T.Union[int, float]] = None,
-    return_windows: bool = False,
-    warp_mem_limit: int = 512,
-    num_threads: int = 1,
-    tap: bool = False,
-    **kwargs,
-):
-    """Warps and opens a file.
-
-    Args:
-        filename (str): The file to open.
-        band_names (Optional[int, str, or list]): The band names.
-        resampling (Optional[str]): The resampling method.
-        dtype (Optional[str]): A data type to force the output to. If not given, the data type is extracted
-            from the file.
-        netcdf_vars (Optional[list]): NetCDF variables to open as a band stack.
-        nodata (Optional[float | int]): A 'no data' value to set. Default is ``None``.
-        return_windows (Optional[bool]): Whether to return block windows.
-        warp_mem_limit (Optional[int]): The memory limit (in MB) for the ``rasterio.vrt.WarpedVRT`` function.
-        num_threads (Optional[int]): The number of warp worker threads.
-        tap (Optional[bool]): Whether to target align pixels.
-        kwargs (Optional[dict]): Keyword arguments passed to ``open_rasterio``.
-
-    Returns:
-        ``xarray.DataArray``
-    """
-    ref_kwargs = {
-        'bounds': None,
-        'crs': None,
-        'res': None,
-        'nodata': nodata,
-        'warp_mem_limit': warp_mem_limit,
-        'num_threads': num_threads,
-        'tap': tap,
-        'tac': None,
-    }
-
-    ref_kwargs_netcdf_stack = ref_kwargs.copy()
-    ref_kwargs_netcdf_stack['bounds_by'] = 'union'
-    del ref_kwargs_netcdf_stack['tap']
-
-    ref_kwargs = _check_config_globals(filename, 'reference', ref_kwargs)
-    filenames = None
-
-    # Create a list of variables to open
-    if filename.lower().startswith('netcdf:') and netcdf_vars:
-        filenames = (f'{filename}:' + f',{filename}:'.join(netcdf_vars)).split(
-            ','
-        )
-
-    if filenames:
-        ref_kwargs_netcdf_stack = _check_config_globals(
-            filenames[0], 'reference', ref_kwargs_netcdf_stack
-        )
-        with rio_open(filenames[0]) as src:
-            tags = src.tags()
-
-    else:
-        ref_kwargs_netcdf_stack = _check_config_globals(
-            filename, 'reference', ref_kwargs_netcdf_stack
-        )
-
-        with rio_open(filename) as src:
-            tags = src.tags()
-
-    @contextlib.contextmanager
-    def warp_netcdf_vars():
-        # Warp all images to the same grid.
-        warped_objects = warp_images(
-            filenames, resampling=resampling, **ref_kwargs_netcdf_stack
-        )
-
-        yield xr.concat(
-            (
-                open_rasterio(
-                    wobj, nodata=ref_kwargs['nodata'], **kwargs
-                ).assign_coords(
-                    band=[band_names[wi]] if band_names else [netcdf_vars[wi]]
-                )
-                for wi, wobj in enumerate(warped_objects)
-            ),
-            dim='band',
-        )
-
-    with open_rasterio(
-        warp(filename, resampling=resampling, **ref_kwargs),
-        nodata=ref_kwargs['nodata'],
-        **kwargs,
-    ) if not filenames else warp_netcdf_vars() as src:
-        if band_names:
-            if len(band_names) > src.gw.nbands:
-                src.coords['band'] = band_names[: src.gw.nbands]
-            else:
-                src.coords['band'] = band_names
-
-        else:
-            if src.gw.sensor:
-                if src.gw.sensor not in src.gw.avail_sensors:
-                    if not src.gw.config['ignore_warnings']:
-                        logger.warning(
-                            '  The {} sensor is not currently supported.\nChoose from [{}].'.format(
-                                src.gw.sensor, ', '.join(src.gw.avail_sensors)
-                            )
-                        )
-
-                else:
-                    new_band_names = list(
-                        src.gw.wavelengths[src.gw.sensor]._fields
-                    )
-                    # Avoid nested opens within a `config` context
-                    if len(new_band_names) != len(src.band.values.tolist()):
-                        if not src.gw.config['ignore_warnings']:
-                            logger.warning(
-                                '  The new bands, {}, do not match the sensor bands, {}.'.format(
-                                    new_band_names, src.band.values.tolist()
-                                )
-                            )
-
-                    else:
-                        src = src.assign_coords(**{'band': new_band_names})
-                        src = src.assign_attrs(
-                            **{'sensor': src.gw.sensor_names[src.gw.sensor]}
-                        )
-
-        if return_windows:
-            if isinstance(kwargs['chunks'], tuple):
-                chunksize = kwargs['chunks'][-1]
-            else:
-                chunksize = kwargs['chunks']
-
-            src.attrs['block_windows'] = get_window_offsets(
-                src.shape[-2],
-                src.shape[-1],
-                chunksize,
-                chunksize,
-                return_as='list',
-            )
-
-        src = src.assign_attrs(
-            **{'filename': filename, 'resampling': resampling}
-        )
-
-        if tags:
-            attrs = src.attrs.copy()
-            attrs.update(tags)
-            src = src.assign_attrs(**attrs)
-
-        if dtype:
-
-            attrs = src.attrs.copy()
-            return src.astype(dtype).assign_attrs(**attrs)
-
-        else:
-            return src
-
-
-def mosaic(
-    filenames: T.Sequence[T.Union[str, Path]],
-    overlap: str = 'max',
-    bounds_by: str = 'reference',
-    resampling: str = 'nearest',
-    band_names: T.Optional[T.Sequence[T.Union[int, str]]] = None,
-    nodata: T.Optional[T.Union[float, int]] = None,
-    dtype: T.Optional[str] = None,
-    warp_mem_limit: int = 512,
-    num_threads: int = 1,
-    **kwargs,
-) -> xr.DataArray:
-    """Mosaics a list of images.
-
-    Args:
-        filenames (list): A list of file names to mosaic.
-        overlap (Optional[str]): The keyword that determines how to handle overlapping data.
-            Choices are ['min', 'max', 'mean'].
-        bounds_by (Optional[str]): How to concatenate the output extent. Choices are ['intersection', 'union', 'reference'].
-
-            * reference: Use the bounds of the reference image
-            * intersection: Use the intersection (i.e., minimum extent) of all the image bounds
-            * union: Use the union (i.e., maximum extent) of all the image bounds
-
-        resampling (Optional[str]): The resampling method.
-        band_names (Optional[1d array-like]): A list of names to give the band dimension.
-        nodata (Optional[float | int]): A 'no data' value to set. Default is ``None``.
-        dtype (Optional[str]): A data type to force the output to. If not given, the data type is extracted
-            from the file.
-        warp_mem_limit (Optional[int]): The memory limit (in MB) for the ``rasterio.vrt.WarpedVRT`` function.
-        num_threads (Optional[int]): The number of warp worker threads.
-        kwargs (Optional[dict]): Keyword arguments passed to ``open_rasterio``.
-
-    Returns:
-        ``xarray.DataArray``
-    """
-    if overlap not in (
-        'min',
-        'max',
-        'mean',
-    ):
-        logger.exception(
-            "  The overlap argument must be one of 'min', 'max', or 'mean'."
-        )
-
-    ref_kwargs = {
-        'bounds': None,
-        'crs': None,
-        'res': None,
-        'nodata': nodata,
-        'warp_mem_limit': warp_mem_limit,
-        'num_threads': num_threads,
-        'tac': None,
-    }
-
-    ref_kwargs = _check_config_globals(filenames, bounds_by, ref_kwargs)
-
-    # Warp all images to the same grid.
-    warped_objects = warp_images(
-        filenames, bounds_by=bounds_by, resampling=resampling, **ref_kwargs
-    )
-
-    with rio_open(filenames[0]) as src_:
-        tags = src_.tags()
-
-    # Get the original bounds, unsampled
-    with open_rasterio(
-        filenames[0], nodata=ref_kwargs['nodata'], **kwargs
-    ) as src_:
-        attrs = src_.attrs.copy()
-        geometries = [src_.gw.geometry]
-
-    if overlap == 'min':
-        reduce_func = da.minimum
-        tmp_nodata = 1e9
-    elif overlap == 'max':
-        reduce_func = da.maximum
-        tmp_nodata = -1e9
-    elif overlap == 'mean':
-        tmp_nodata = -1e9
-
-        def reduce_func(
-            left: xr.DataArray, right: xr.DataArray
-        ) -> xr.DataArray:
-            return xr.where(
-                (left != tmp_nodata) & (right != tmp_nodata),
-                (left + right) / 2.0,
-                xr.where(left != tmp_nodata, left, right),
-            )
-
-<<<<<<< HEAD
-        # Get the original bounds, unsampled
-        with open_rasterio(
-            filenames[0], nodata=ref_kwargs['nodata'], **kwargs
-        ) as src_:
-            geometries.append(src_.gw.geometry)
-
-        for fidx, fn in enumerate(warped_objects[1:]):
-            with open_rasterio(
-                fn, nodata=ref_kwargs['nodata'], **kwargs
-            ) as darray_b:
-                with open_rasterio(
-                    filenames[fidx + 1], nodata=ref_kwargs['nodata'], **kwargs
-                ) as src_:
-                    geometries.append(src_.gw.geometry)
-                src_ = None
-
-                # Stack the bands
-                nodataval = darray.gw.nodataval
-                stack = xr.concat((darray, darray_b), dim='band')
-                # Ensure 'no data' values are nans and ignored
-                stack = stack.gw.mask_nodata()
-
-                if overlap == 'min':
-                    darray = stack.min(dim='band', skipna=True, keepdims=True)
-
-                elif overlap == 'max':
-                    darray = stack.max(dim='band', skipna=True, keepdims=True)
-
-                elif overlap == 'mean':
-                    darray = stack.mean(dim='band', skipna=True, keepdims=True)
-
-                # Reset the 'no data' values
-                darray = darray.gw.set_nodata(
-                    src_nodata=np.nan,
-                    dst_nodata=nodataval,
-                )
-=======
-    # Open all the data pointers
-    data_arrays = [
-        open_rasterio(
-            wo,
-            nodata=ref_kwargs['nodata'],
-            **kwargs,
-        )
-        .gw.set_nodata(
-            src_nodata=ref_kwargs['nodata'],
-            dst_nodata=tmp_nodata,
-            dtype='float64',
-        )
-        .gw.mask_nodata()
-        for wo in warped_objects
-    ]
-
-    # Apply the reduction
-    darray = functools.reduce(
-        lambda left, right: reduce_func(left, right),
-        data_arrays,
-    )
-
-    # Reset the 'no data' values
-    darray = darray.gw.set_nodata(
-        src_nodata=tmp_nodata,
-        dst_nodata=ref_kwargs['nodata'],
-    ).assign_attrs(**attrs)
-
-    if band_names:
-        darray.coords['band'] = band_names
-    else:
-
-        if darray.gw.sensor:
-            if darray.gw.sensor not in darray.gw.avail_sensors:
-                if not darray.gw.config['ignore_warnings']:
->>>>>>> 75667ab4
-
-                    logger.warning(
-                        '  The {} sensor is not currently supported.\nChoose from [{}].'.format(
-                            darray.gw.sensor,
-                            ', '.join(darray.gw.avail_sensors),
-                        )
-                    )
-
-            else:
-
-                new_band_names = list(
-                    darray.gw.wavelengths[darray.gw.sensor]._fields
-                )
-
-                if len(new_band_names) != len(darray.band.values.tolist()):
-
-                    if not darray.gw.config['ignore_warnings']:
-                        logger.warning(
-                            '  The band list length does not match the sensor bands.'
-                        )
-
-                else:
-                    darray = darray.assign_coords(**{'band': new_band_names})
-                    darray = darray.assign_attrs(
-                        **{'sensor': darray.gw.sensor_names[darray.gw.sensor]}
-                    )
-
-    darray = darray.assign_attrs(
-        **{'resampling': resampling, 'geometries': geometries}
-    )
-
-    if tags:
-        attrs = darray.attrs.copy()
-        attrs.update(tags)
-        darray = darray.assign_attrs(**attrs)
-
-<<<<<<< HEAD
-        if dtype is not None:
-            attrs = darray.attrs.copy()
-=======
-    if dtype is not None:
-        attrs = darray.attrs.copy()
->>>>>>> 75667ab4
-
-        return darray.astype(dtype).assign_attrs(**attrs)
-
-    else:
-        return darray
-
-
-def check_alignment(concat_list: T.Sequence[xr.DataArray]) -> None:
-    try:
-        for fidx in range(0, len(concat_list) - 1):
-            xr.align(concat_list[fidx], concat_list[fidx + 1], join='exact')
-    except ValueError:
-        warning_message = (
-            'The stacked dimensions are not aligned. If this was not intentional, '
-            'use gw.config.update to align coordinates. To suppress this message, use '
-            'with gw.config.update(ignore_warnings=True):.'
-        )
-        warnings.warn(warning_message, UserWarning)
-        logger.warning(warning_message)
-
-
-def concat(
-    filenames: T.Sequence[T.Union[str, Path]],
-    stack_dim: str = 'time',
-    bounds_by: str = 'reference',
-    resampling: str = 'nearest',
-    time_names: T.Optional[T.Sequence[T.Any]] = None,
-    band_names: T.Optional[T.Sequence[T.Any]] = None,
-    nodata: T.Optional[T.Union[float, int]] = None,
-    dtype: T.Optional[str] = None,
-    netcdf_vars: T.Optional[T.Sequence[T.Any]] = None,
-    overlap: str = 'max',
-    warp_mem_limit: int = 512,
-    num_threads: int = 1,
-    tap: bool = False,
-    **kwargs,
-):
-    """Concatenates a list of images.
-
-    Args:
-        filenames (list): A list of file names to concatenate.
-        stack_dim (Optional[str]): The stack dimension. Choices are ['time', 'band'].
-        bounds_by (Optional[str]): How to concatenate the output extent. Choices are ['intersection', 'union', 'reference'].
-
-            * reference: Use the bounds of the reference image
-            * intersection: Use the intersection (i.e., minimum extent) of all the image bounds
-            * union: Use the union (i.e., maximum extent) of all the image bounds
-
-        resampling (Optional[str]): The resampling method.
-        time_names (Optional[1d array-like]): A list of names to give the time dimension.
-        band_names (Optional[1d array-like]): A list of names to give the band dimension.
-        nodata (Optional[float | int]): A 'no data' value to set. Default is ``None``.
-        dtype (Optional[str]): A data type to force the output to. If not given, the data type is extracted
-            from the file.
-        netcdf_vars (Optional[list]): NetCDF variables to open as a band stack.
-        overlap (Optional[str]): The keyword that determines how to handle overlapping data.
-            Choices are ['min', 'max', 'mean']. Only used when mosaicking arrays from the same timeframe.
-        warp_mem_limit (Optional[int]): The memory limit (in MB) for the ``rasterio.vrt.WarpedVRT`` function.
-        num_threads (Optional[int]): The number of warp worker threads.
-        tap (Optional[bool]): Whether to target align pixels.
-        kwargs (Optional[dict]): Keyword arguments passed to ``open_rasterio``.
-
-    Returns:
-        ``xarray.DataArray``
-    """
-    if stack_dim.lower() not in ['band', 'time']:
-        logger.exception("  The stack dimension should be 'band' or 'time'.")
-
-    with rio_open(filenames[0]) as src_:
-        tags = src_.tags()
-
-    src_ = warp_open(
-        f'{filenames[0]}:{netcdf_vars[0]}' if netcdf_vars else filenames[0],
-        resampling=resampling,
-        band_names=[netcdf_vars[0]] if netcdf_vars else band_names,
-        nodata=nodata,
-        warp_mem_limit=warp_mem_limit,
-        num_threads=num_threads,
-        **kwargs,
-    )
-
-    attrs = src_.attrs.copy()
-    src_.close()
-    src_ = None
-
-    if time_names and not (str(filenames[0]).lower().startswith('netcdf:')):
-
-        concat_list = []
-        new_time_names = []
-
-        # Check the time names for duplicates
-        for tidx in range(0, len(time_names)):
-
-            if list(time_names).count(time_names[tidx]) > 1:
-
-                if time_names[tidx] not in new_time_names:
-
-                    # Get the file names to mosaic
-                    filenames_mosaic = [
-                        filenames[i]
-                        for i in range(0, len(time_names))
-                        if time_names[i] == time_names[tidx]
-                    ]
-
-                    # Mosaic the images into a single-date array
-                    concat_list.append(
-                        mosaic(
-                            filenames_mosaic,
-                            overlap=overlap,
-                            bounds_by=bounds_by,
-                            resampling=resampling,
-                            band_names=band_names,
-                            nodata=nodata,
-                            warp_mem_limit=warp_mem_limit,
-                            num_threads=num_threads,
-                            **kwargs,
-                        )
-                    )
-
-                    new_time_names.append(time_names[tidx])
-
-            else:
-
-                new_time_names.append(time_names[tidx])
-
-                # Warp the date
-                concat_list.append(
-                    warp_open(
-                        filenames[tidx],
-                        resampling=resampling,
-                        band_names=band_names,
-                        nodata=nodata,
-                        warp_mem_limit=warp_mem_limit,
-                        num_threads=num_threads,
-                        **kwargs,
-                    )
-                )
-
-        if not concat_list[0].gw.config['ignore_warnings']:
-            check_alignment(concat_list)
-        # Warp all images and concatenate along the 'time' axis into a DataArray
-        src = xr.concat(concat_list, dim=stack_dim.lower()).assign_coords(
-            time=new_time_names
-        )
-
-    else:
-        warp_list = [
-            warp_open(
-                fn,
-                resampling=resampling,
-                band_names=band_names,
-                netcdf_vars=netcdf_vars,
-                nodata=nodata,
-                warp_mem_limit=warp_mem_limit,
-                num_threads=num_threads,
-                **kwargs,
-            )
-            for fn in filenames
-        ]
-        if not warp_list[0].gw.config['ignore_warnings']:
-            check_alignment(warp_list)
-        src = xr.concat(warp_list, dim=stack_dim.lower())
-
-    src = src.assign_attrs(**{'filename': [Path(fn).name for fn in filenames]})
-
-    if tags:
-        attrs = src.attrs.copy()
-        attrs.update(tags)
-
-    src = src.assign_attrs(**attrs)
-
-    if stack_dim == 'time':
-
-        if str(filenames[0]).lower().startswith('netcdf:'):
-
-            if time_names:
-                src.coords['time'] = time_names
-            else:
-                src.coords['time'] = parse_filename_dates(filenames)
-
-            try:
-                src = src.groupby('time').max().assign_attrs(**attrs)
-            except ValueError:
-                pass
-
-        else:
-            if not time_names:
-                src.coords['time'] = parse_filename_dates(filenames)
-
-    if band_names:
-        src.coords['band'] = band_names
-    else:
-        if src.gw.sensor:
-            if src.gw.sensor not in src.gw.avail_sensors:
-                if not src.gw.config['ignore_warnings']:
-                    logger.warning(
-                        '  The {} sensor is not currently supported.\nChoose from [{}].'.format(
-                            src.gw.sensor, ', '.join(src.gw.avail_sensors)
-                        )
-                    )
-
-            else:
-                new_band_names = list(
-                    src.gw.wavelengths[src.gw.sensor]._fields
-                )
-                if len(new_band_names) != len(src.band.values.tolist()):
-                    if not src.gw.config['ignore_warnings']:
-                        logger.warning(
-                            '  The new bands, {}, do not match the sensor bands, {}.'.format(
-                                new_band_names, src.band.values.tolist()
-                            )
-                        )
-
-                else:
-                    src = src.assign_coords(**{'band': new_band_names})
-                    src = src.assign_attrs(
-                        **{'sensor': src.gw.sensor_names[src.gw.sensor]}
-                    )
-
-    if dtype:
-        attrs = src.attrs.copy()
-        return src.astype(dtype).assign_attrs(**attrs)
-
-    else:
-        return src
-
-
-def transform_crs(
-    data_src,
-    dst_crs=None,
-    dst_res=None,
-    dst_width=None,
-    dst_height=None,
-    dst_bounds=None,
-    src_nodata=None,
-    dst_nodata=None,
-    coords_only=False,
-    resampling='nearest',
-    warp_mem_limit=512,
-    num_threads=1,
-):
-    """Transforms a DataArray to a new coordinate reference system.
-
-    Args:
-        data_src (DataArray): The data to transform.
-        dst_crs (Optional[CRS | int | dict | str]): The destination CRS.
-        dst_res (Optional[tuple]): The destination resolution.
-        dst_width (Optional[int]): The destination width. Cannot be used with ``dst_res``.
-        dst_height (Optional[int]): The destination height. Cannot be used with ``dst_res``.
-        dst_bounds (Optional[BoundingBox | tuple]): The destination bounds, as a ``rasterio.coords.BoundingBox``
-            or as a tuple of (left, bottom, right, top).
-        src_nodata (Optional[int | float]): The source nodata value. Pixels with this value will not be used for
-            interpolation. If not set, it will default to the nodata value of the source image if a masked ndarray
-            or rasterio band, if available.
-        dst_nodata (Optional[int | float]): The nodata value used to initialize the destination; it will remain in
-            all areas not covered by the reprojected source. Defaults to the nodata value of the destination
-            image (if set), the value of src_nodata, or 0 (GDAL default).
-        coords_only (Optional[bool]): Whether to return transformed coordinates. If ``coords_only`` = ``True`` then
-            the array is not warped and the size is unchanged. It also avoids in-memory computations.
-        resampling (Optional[str]): The resampling method if ``filename`` is a ``list``.
-            Choices are ['average', 'bilinear', 'cubic', 'cubic_spline', 'gauss', 'lanczos', 'max', 'med', 'min', 'mode', 'nearest'].
-        warp_mem_limit (Optional[int]): The warp memory limit.
-        num_threads (Optional[int]): The number of parallel threads.
-
-    Returns:
-        ``xarray.DataArray``
-    """
-    # Transform the input
-    data_dict = rio_transform_crs(
-        data_src,
-        dst_crs=dst_crs,
-        dst_res=dst_res,
-        dst_width=dst_width,
-        dst_height=dst_height,
-        dst_bounds=dst_bounds,
-        src_nodata=src_nodata,
-        dst_nodata=dst_nodata,
-        coords_only=coords_only,
-        resampling=resampling,
-        warp_mem_limit=warp_mem_limit,
-        num_threads=num_threads,
-        return_as_dict=True,
-        delayed_array=True,
-    )
-    dst_transform = data_dict['transform']
-    dst_crs = data_dict['crs']
-    dst_height = data_dict['height']
-    dst_width = data_dict['width']
-
-    # Get the transformed coordinates
-    left = dst_transform[2]
-    cellx = abs(dst_transform[0])
-    x = np.arange(
-        left + cellx / 2.0, left + cellx / 2.0 + (cellx * dst_width), cellx
-    )[:dst_width]
-    top = dst_transform[5]
-    celly = abs(dst_transform[4])
-    y = np.arange(
-        top - celly / 2.0, top - celly / 2.0 - (celly * dst_height), -celly
-    )[:dst_height]
-
-    attrs = data_src.attrs.copy()
-
-    if coords_only:
-        attrs.update(
-            {
-                'crs': dst_crs,
-                'transform': dst_transform[:6],
-                'res': (cellx, celly),
-            }
-        )
-
-        return data_src.assign_coords(x=x, y=y).assign_attrs(**attrs)
-
-    else:
-        # The transformed array is a dask Delayed object
-        data_dst = data_dict['array']
-
-        if not dst_res:
-            dst_res = (abs(x[1] - x[0]), abs(y[0] - y[1]))
-
-        attrs.update(
-            {
-                'transform': tuple(dst_transform)[:6],
-                'crs': dst_crs,
-                'res': dst_res,
-                'resampling': resampling,
-            }
-        )
-        # Get the DataArray from the delayed object
-        data_dst = delayed_to_xarray(
-            data_dst,
-            shape=(data_src.gw.nbands, dst_height, dst_width),
-            dtype=data_src.dtype,
-            chunks=data_src.data.chunksize,
-            coords={'band': data_src.band.values.tolist(), 'y': y, 'x': x},
-            attrs=attrs,
-        )
-
-        return data_dst
+import contextlib
+import functools
+import logging
+import os
+import typing as T
+import warnings
+from pathlib import Path
+
+import dask.array as da
+import numpy as np
+import xarray as xr
+from dask.delayed import Delayed
+from rasterio import open as rio_open
+from rasterio.coords import BoundingBox
+from rasterio.windows import Window
+
+from ..config import config
+from ..core.util import parse_filename_dates
+from ..core.windows import get_window_offsets
+from ..handler import add_handler
+from .rasterio_ import get_file_bounds, get_ref_image_meta
+from .rasterio_ import transform_crs as rio_transform_crs
+from .rasterio_ import (
+    unpack_bounding_box,
+    unpack_window,
+    warp,
+    warp_images,
+    window_to_bounds,
+)
+from .xarray_rasterio_ import open_rasterio
+
+logger = logging.getLogger(__name__)
+logger = add_handler(logger)
+
+
+def _update_kwarg(ref_obj, ref_kwargs, key):
+    """Updates keyword arguments for global config parameters.
+
+    Args:
+        ref_obj (str or object)
+        ref_kwargs (dict)
+        key (str)
+
+    Returns:
+        ``dict``
+    """
+    if isinstance(ref_obj, str) and Path(ref_obj).is_file():
+        # Get the metadata from the reference image
+        ref_meta = get_ref_image_meta(ref_obj)
+        ref_kwargs[key] = getattr(ref_meta, key)
+
+    else:
+        if ref_obj is not None:
+            ref_kwargs[key] = ref_obj
+
+    return ref_kwargs
+
+
+def _get_raster_coords(filename: T.Union[str, Path]) -> tuple:
+    with open_rasterio(filename) as src:
+        x = src.x.values - src.res[0] / 2.0
+        y = src.y.values + src.res[1] / 2.0
+
+    return x, y
+
+
+def _check_config_globals(
+    filenames: T.Union[str, Path, T.Sequence[T.Union[str, Path]]],
+    bounds_by: str,
+    ref_kwargs: dict,
+) -> dict:
+    """Checks global configuration parameters.
+
+    Args:
+        filenames (str or str list)
+        bounds_by (str)
+        ref_kwargs (dict)
+    """
+    if config['nodata'] is not None:
+        ref_kwargs = _update_kwarg(config['nodata'], ref_kwargs, 'nodata')
+    # Check if there is a reference image
+    if config['ref_image']:
+        if isinstance(config['ref_image'], str) and os.path.isfile(
+            config['ref_image']
+        ):
+            # Get the metadata from the reference image
+            ref_meta = get_ref_image_meta(config['ref_image'])
+            ref_kwargs['bounds'] = ref_meta.bounds
+            ref_kwargs['crs'] = ref_meta.crs
+            ref_kwargs['res'] = ref_meta.res
+
+        else:
+            if not config['ignore_warnings']:
+                logger.warning('  The reference image does not exist')
+
+    else:
+        if config['ref_bounds']:
+            if isinstance(config['ref_bounds'], str) and config[
+                'ref_bounds'
+            ].startswith('Window'):
+                ref_bounds_ = window_to_bounds(
+                    filenames, unpack_window(config['ref_bounds'])
+                )
+            elif isinstance(config['ref_bounds'], str) and config[
+                'ref_bounds'
+            ].startswith('BoundingBox'):
+                ref_bounds_ = unpack_bounding_box(config['ref_bounds'])
+            elif isinstance(config['ref_bounds'], Window):
+                ref_bounds_ = window_to_bounds(filenames, config['ref_bounds'])
+            elif isinstance(config['ref_bounds'], BoundingBox):
+
+                ref_bounds_ = (
+                    config['ref_bounds'].left,
+                    config['ref_bounds'].bottom,
+                    config['ref_bounds'].right,
+                    config['ref_bounds'].top,
+                )
+
+            else:
+                ref_bounds_ = config['ref_bounds']
+
+            ref_kwargs = _update_kwarg(ref_bounds_, ref_kwargs, 'bounds')
+
+        else:
+            if isinstance(filenames, str) or isinstance(filenames, Path):
+                # Use the bounds of the image
+                ref_kwargs['bounds'] = get_file_bounds(
+                    [filenames],
+                    bounds_by='reference',
+                    crs=ref_kwargs['crs'],
+                    res=ref_kwargs['res'],
+                    return_bounds=True,
+                )
+
+            else:
+                # Replace the bounds keyword, if needed
+                if bounds_by.lower() == 'intersection':
+                    # Get the intersecting bounds of all images
+                    ref_kwargs['bounds'] = get_file_bounds(
+                        filenames,
+                        bounds_by='intersection',
+                        crs=ref_kwargs['crs'],
+                        res=ref_kwargs['res'],
+                        return_bounds=True,
+                    )
+
+                elif bounds_by.lower() == 'union':
+                    # Get the union bounds of all images
+                    ref_kwargs['bounds'] = get_file_bounds(
+                        filenames,
+                        bounds_by='union',
+                        crs=ref_kwargs['crs'],
+                        res=ref_kwargs['res'],
+                        return_bounds=True,
+                    )
+
+                elif bounds_by.lower() == 'reference':
+                    # Use the bounds of the first image
+                    ref_kwargs['bounds'] = get_file_bounds(
+                        filenames,
+                        bounds_by='reference',
+                        crs=ref_kwargs['crs'],
+                        res=ref_kwargs['res'],
+                        return_bounds=True,
+                    )
+
+                else:
+                    logger.exception(
+                        "  Choose from 'intersection', 'union', or 'reference'."
+                    )
+
+                config['ref_bounds'] = ref_kwargs['bounds']
+
+        if config['ref_crs'] is not None:
+            ref_kwargs = _update_kwarg(config['ref_crs'], ref_kwargs, 'crs')
+
+        if config['ref_res'] is not None:
+            ref_kwargs = _update_kwarg(config['ref_res'], ref_kwargs, 'res')
+
+        if config['ref_tar'] is not None:
+            if isinstance(config['ref_tar'], str):
+                if os.path.isfile(config['ref_tar']):
+                    ref_kwargs = _update_kwarg(
+                        _get_raster_coords(config['ref_tar']),
+                        ref_kwargs,
+                        'tac',
+                    )
+                else:
+
+                    if not config['ignore_warnings']:
+                        logger.warning(
+                            '  The target aligned raster does not exist.'
+                        )
+
+            else:
+                if not config['ignore_warnings']:
+                    logger.warning(
+                        '  The target aligned raster must be an image.'
+                    )
+
+    return ref_kwargs
+
+
+def delayed_to_xarray(
+    delayed_data: Delayed,
+    shape: tuple,
+    dtype: T.Union[str, np.dtype],
+    chunks: tuple,
+    coords: dict,
+    attrs: dict,
+) -> xr.DataArray:
+    """Converts a dask.Delayed array to a Xarray DataArray."""
+    return xr.DataArray(
+        da.from_delayed(delayed_data, shape=shape, dtype=dtype).rechunk(
+            chunks
+        ),
+        dims=('band', 'y', 'x'),
+        coords=coords,
+        attrs=attrs,
+    )
+
+
+def warp_open(
+    filename: T.Union[str, Path],
+    band_names: T.Optional[T.Sequence[T.Union[int, str]]] = None,
+    resampling: str = 'nearest',
+    dtype: T.Optional[str] = None,
+    netcdf_vars: T.Optional[T.Sequence[T.Union[int, str]]] = None,
+    nodata: T.Optional[T.Union[int, float]] = None,
+    return_windows: bool = False,
+    warp_mem_limit: int = 512,
+    num_threads: int = 1,
+    tap: bool = False,
+    **kwargs,
+):
+    """Warps and opens a file.
+
+    Args:
+        filename (str): The file to open.
+        band_names (Optional[int, str, or list]): The band names.
+        resampling (Optional[str]): The resampling method.
+        dtype (Optional[str]): A data type to force the output to. If not given, the data type is extracted
+            from the file.
+        netcdf_vars (Optional[list]): NetCDF variables to open as a band stack.
+        nodata (Optional[float | int]): A 'no data' value to set. Default is ``None``.
+        return_windows (Optional[bool]): Whether to return block windows.
+        warp_mem_limit (Optional[int]): The memory limit (in MB) for the ``rasterio.vrt.WarpedVRT`` function.
+        num_threads (Optional[int]): The number of warp worker threads.
+        tap (Optional[bool]): Whether to target align pixels.
+        kwargs (Optional[dict]): Keyword arguments passed to ``open_rasterio``.
+
+    Returns:
+        ``xarray.DataArray``
+    """
+    ref_kwargs = {
+        'bounds': None,
+        'crs': None,
+        'res': None,
+        'nodata': nodata,
+        'warp_mem_limit': warp_mem_limit,
+        'num_threads': num_threads,
+        'tap': tap,
+        'tac': None,
+    }
+
+    ref_kwargs_netcdf_stack = ref_kwargs.copy()
+    ref_kwargs_netcdf_stack['bounds_by'] = 'union'
+    del ref_kwargs_netcdf_stack['tap']
+
+    ref_kwargs = _check_config_globals(filename, 'reference', ref_kwargs)
+    filenames = None
+
+    # Create a list of variables to open
+    if filename.lower().startswith('netcdf:') and netcdf_vars:
+        filenames = (f'{filename}:' + f',{filename}:'.join(netcdf_vars)).split(
+            ','
+        )
+
+    if filenames:
+        ref_kwargs_netcdf_stack = _check_config_globals(
+            filenames[0], 'reference', ref_kwargs_netcdf_stack
+        )
+        with rio_open(filenames[0]) as src:
+            tags = src.tags()
+
+    else:
+        ref_kwargs_netcdf_stack = _check_config_globals(
+            filename, 'reference', ref_kwargs_netcdf_stack
+        )
+
+        with rio_open(filename) as src:
+            tags = src.tags()
+
+    @contextlib.contextmanager
+    def warp_netcdf_vars():
+        # Warp all images to the same grid.
+        warped_objects = warp_images(
+            filenames, resampling=resampling, **ref_kwargs_netcdf_stack
+        )
+
+        yield xr.concat(
+            (
+                open_rasterio(
+                    wobj, nodata=ref_kwargs['nodata'], **kwargs
+                ).assign_coords(
+                    band=[band_names[wi]] if band_names else [netcdf_vars[wi]]
+                )
+                for wi, wobj in enumerate(warped_objects)
+            ),
+            dim='band',
+        )
+
+    with open_rasterio(
+        warp(filename, resampling=resampling, **ref_kwargs),
+        nodata=ref_kwargs['nodata'],
+        **kwargs,
+    ) if not filenames else warp_netcdf_vars() as src:
+        if band_names:
+            if len(band_names) > src.gw.nbands:
+                src.coords['band'] = band_names[: src.gw.nbands]
+            else:
+                src.coords['band'] = band_names
+
+        else:
+            if src.gw.sensor:
+                if src.gw.sensor not in src.gw.avail_sensors:
+                    if not src.gw.config['ignore_warnings']:
+                        logger.warning(
+                            '  The {} sensor is not currently supported.\nChoose from [{}].'.format(
+                                src.gw.sensor, ', '.join(src.gw.avail_sensors)
+                            )
+                        )
+
+                else:
+                    new_band_names = list(
+                        src.gw.wavelengths[src.gw.sensor]._fields
+                    )
+                    # Avoid nested opens within a `config` context
+                    if len(new_band_names) != len(src.band.values.tolist()):
+                        if not src.gw.config['ignore_warnings']:
+                            logger.warning(
+                                '  The new bands, {}, do not match the sensor bands, {}.'.format(
+                                    new_band_names, src.band.values.tolist()
+                                )
+                            )
+
+                    else:
+                        src = src.assign_coords(**{'band': new_band_names})
+                        src = src.assign_attrs(
+                            **{'sensor': src.gw.sensor_names[src.gw.sensor]}
+                        )
+
+        if return_windows:
+            if isinstance(kwargs['chunks'], tuple):
+                chunksize = kwargs['chunks'][-1]
+            else:
+                chunksize = kwargs['chunks']
+
+            src.attrs['block_windows'] = get_window_offsets(
+                src.shape[-2],
+                src.shape[-1],
+                chunksize,
+                chunksize,
+                return_as='list',
+            )
+
+        src = src.assign_attrs(
+            **{'filename': filename, 'resampling': resampling}
+        )
+
+        if tags:
+            attrs = src.attrs.copy()
+            attrs.update(tags)
+            src = src.assign_attrs(**attrs)
+
+        if dtype:
+
+            attrs = src.attrs.copy()
+            return src.astype(dtype).assign_attrs(**attrs)
+
+        else:
+            return src
+
+
+def mosaic(
+    filenames: T.Sequence[T.Union[str, Path]],
+    overlap: str = 'max',
+    bounds_by: str = 'reference',
+    resampling: str = 'nearest',
+    band_names: T.Optional[T.Sequence[T.Union[int, str]]] = None,
+    nodata: T.Optional[T.Union[float, int]] = None,
+    dtype: T.Optional[str] = None,
+    warp_mem_limit: int = 512,
+    num_threads: int = 1,
+    **kwargs,
+) -> xr.DataArray:
+    """Mosaics a list of images.
+
+    Args:
+        filenames (list): A list of file names to mosaic.
+        overlap (Optional[str]): The keyword that determines how to handle overlapping data.
+            Choices are ['min', 'max', 'mean'].
+        bounds_by (Optional[str]): How to concatenate the output extent. Choices are ['intersection', 'union', 'reference'].
+
+            * reference: Use the bounds of the reference image
+            * intersection: Use the intersection (i.e., minimum extent) of all the image bounds
+            * union: Use the union (i.e., maximum extent) of all the image bounds
+
+        resampling (Optional[str]): The resampling method.
+        band_names (Optional[1d array-like]): A list of names to give the band dimension.
+        nodata (Optional[float | int]): A 'no data' value to set. Default is ``None``.
+        dtype (Optional[str]): A data type to force the output to. If not given, the data type is extracted
+            from the file.
+        warp_mem_limit (Optional[int]): The memory limit (in MB) for the ``rasterio.vrt.WarpedVRT`` function.
+        num_threads (Optional[int]): The number of warp worker threads.
+        kwargs (Optional[dict]): Keyword arguments passed to ``open_rasterio``.
+
+    Returns:
+        ``xarray.DataArray``
+    """
+    if overlap not in (
+        'min',
+        'max',
+        'mean',
+    ):
+        logger.exception(
+            "  The overlap argument must be one of 'min', 'max', or 'mean'."
+        )
+
+    ref_kwargs = {
+        'bounds': None,
+        'crs': None,
+        'res': None,
+        'nodata': nodata,
+        'warp_mem_limit': warp_mem_limit,
+        'num_threads': num_threads,
+        'tac': None,
+    }
+
+    ref_kwargs = _check_config_globals(filenames, bounds_by, ref_kwargs)
+
+    # Warp all images to the same grid.
+    warped_objects = warp_images(
+        filenames, bounds_by=bounds_by, resampling=resampling, **ref_kwargs
+    )
+
+    with rio_open(filenames[0]) as src_:
+        tags = src_.tags()
+
+    # Get the original bounds, unsampled
+    with open_rasterio(
+        filenames[0], nodata=ref_kwargs['nodata'], **kwargs
+    ) as src_:
+        attrs = src_.attrs.copy()
+        geometries = [src_.gw.geometry]
+
+    if overlap == 'min':
+        reduce_func = da.minimum
+        tmp_nodata = 1e9
+    elif overlap == 'max':
+        reduce_func = da.maximum
+        tmp_nodata = -1e9
+    elif overlap == 'mean':
+        tmp_nodata = -1e9
+
+        def reduce_func(
+            left: xr.DataArray, right: xr.DataArray
+        ) -> xr.DataArray:
+            return xr.where(
+                (left != tmp_nodata) & (right != tmp_nodata),
+                (left + right) / 2.0,
+                xr.where(left != tmp_nodata, left, right),
+            )
+
+          
+    # Open all the data pointers
+    data_arrays = [
+        open_rasterio(
+            wo,
+            nodata=ref_kwargs['nodata'],
+            **kwargs,
+        )
+        .gw.set_nodata(
+            src_nodata=ref_kwargs['nodata'],
+            dst_nodata=tmp_nodata,
+            dtype='float64',
+        )
+        .gw.mask_nodata()
+        for wo in warped_objects
+    ]
+
+    # Apply the reduction
+    darray = functools.reduce(
+        lambda left, right: reduce_func(left, right),
+        data_arrays,
+    )
+
+    # Reset the 'no data' values
+    darray = darray.gw.set_nodata(
+        src_nodata=tmp_nodata,
+        dst_nodata=ref_kwargs['nodata'],
+    ).assign_attrs(**attrs)
+
+    if band_names:
+        darray.coords['band'] = band_names
+    else:
+
+        if darray.gw.sensor:
+            if darray.gw.sensor not in darray.gw.avail_sensors:
+                if not darray.gw.config['ignore_warnings']:
+
+                    logger.warning(
+                        '  The {} sensor is not currently supported.\nChoose from [{}].'.format(
+                            darray.gw.sensor,
+                            ', '.join(darray.gw.avail_sensors),
+                        )
+                    )
+
+            else:
+
+                new_band_names = list(
+                    darray.gw.wavelengths[darray.gw.sensor]._fields
+                )
+
+                if len(new_band_names) != len(darray.band.values.tolist()):
+
+                    if not darray.gw.config['ignore_warnings']:
+                        logger.warning(
+                            '  The band list length does not match the sensor bands.'
+                        )
+
+                else:
+                    darray = darray.assign_coords(**{'band': new_band_names})
+                    darray = darray.assign_attrs(
+                        **{'sensor': darray.gw.sensor_names[darray.gw.sensor]}
+                    )
+
+    darray = darray.assign_attrs(
+        **{'resampling': resampling, 'geometries': geometries}
+    )
+
+    if tags:
+        attrs = darray.attrs.copy()
+        attrs.update(tags)
+        darray = darray.assign_attrs(**attrs)
+
+ 
+    if dtype is not None:
+        attrs = darray.attrs.copy()
+        return darray.astype(dtype).assign_attrs(**attrs)
+
+    else:
+        return darray
+
+
+def check_alignment(concat_list: T.Sequence[xr.DataArray]) -> None:
+    try:
+        for fidx in range(0, len(concat_list) - 1):
+            xr.align(concat_list[fidx], concat_list[fidx + 1], join='exact')
+    except ValueError:
+        warning_message = (
+            'The stacked dimensions are not aligned. If this was not intentional, '
+            'use gw.config.update to align coordinates. To suppress this message, use '
+            'with gw.config.update(ignore_warnings=True):.'
+        )
+        warnings.warn(warning_message, UserWarning)
+        logger.warning(warning_message)
+
+
+def concat(
+    filenames: T.Sequence[T.Union[str, Path]],
+    stack_dim: str = 'time',
+    bounds_by: str = 'reference',
+    resampling: str = 'nearest',
+    time_names: T.Optional[T.Sequence[T.Any]] = None,
+    band_names: T.Optional[T.Sequence[T.Any]] = None,
+    nodata: T.Optional[T.Union[float, int]] = None,
+    dtype: T.Optional[str] = None,
+    netcdf_vars: T.Optional[T.Sequence[T.Any]] = None,
+    overlap: str = 'max',
+    warp_mem_limit: int = 512,
+    num_threads: int = 1,
+    tap: bool = False,
+    **kwargs,
+):
+    """Concatenates a list of images.
+
+    Args:
+        filenames (list): A list of file names to concatenate.
+        stack_dim (Optional[str]): The stack dimension. Choices are ['time', 'band'].
+        bounds_by (Optional[str]): How to concatenate the output extent. Choices are ['intersection', 'union', 'reference'].
+
+            * reference: Use the bounds of the reference image
+            * intersection: Use the intersection (i.e., minimum extent) of all the image bounds
+            * union: Use the union (i.e., maximum extent) of all the image bounds
+
+        resampling (Optional[str]): The resampling method.
+        time_names (Optional[1d array-like]): A list of names to give the time dimension.
+        band_names (Optional[1d array-like]): A list of names to give the band dimension.
+        nodata (Optional[float | int]): A 'no data' value to set. Default is ``None``.
+        dtype (Optional[str]): A data type to force the output to. If not given, the data type is extracted
+            from the file.
+        netcdf_vars (Optional[list]): NetCDF variables to open as a band stack.
+        overlap (Optional[str]): The keyword that determines how to handle overlapping data.
+            Choices are ['min', 'max', 'mean']. Only used when mosaicking arrays from the same timeframe.
+        warp_mem_limit (Optional[int]): The memory limit (in MB) for the ``rasterio.vrt.WarpedVRT`` function.
+        num_threads (Optional[int]): The number of warp worker threads.
+        tap (Optional[bool]): Whether to target align pixels.
+        kwargs (Optional[dict]): Keyword arguments passed to ``open_rasterio``.
+
+    Returns:
+        ``xarray.DataArray``
+    """
+    if stack_dim.lower() not in ['band', 'time']:
+        logger.exception("  The stack dimension should be 'band' or 'time'.")
+
+    with rio_open(filenames[0]) as src_:
+        tags = src_.tags()
+
+    src_ = warp_open(
+        f'{filenames[0]}:{netcdf_vars[0]}' if netcdf_vars else filenames[0],
+        resampling=resampling,
+        band_names=[netcdf_vars[0]] if netcdf_vars else band_names,
+        nodata=nodata,
+        warp_mem_limit=warp_mem_limit,
+        num_threads=num_threads,
+        **kwargs,
+    )
+
+    attrs = src_.attrs.copy()
+    src_.close()
+    src_ = None
+
+    if time_names and not (str(filenames[0]).lower().startswith('netcdf:')):
+
+        concat_list = []
+        new_time_names = []
+
+        # Check the time names for duplicates
+        for tidx in range(0, len(time_names)):
+
+            if list(time_names).count(time_names[tidx]) > 1:
+
+                if time_names[tidx] not in new_time_names:
+
+                    # Get the file names to mosaic
+                    filenames_mosaic = [
+                        filenames[i]
+                        for i in range(0, len(time_names))
+                        if time_names[i] == time_names[tidx]
+                    ]
+
+                    # Mosaic the images into a single-date array
+                    concat_list.append(
+                        mosaic(
+                            filenames_mosaic,
+                            overlap=overlap,
+                            bounds_by=bounds_by,
+                            resampling=resampling,
+                            band_names=band_names,
+                            nodata=nodata,
+                            warp_mem_limit=warp_mem_limit,
+                            num_threads=num_threads,
+                            **kwargs,
+                        )
+                    )
+
+                    new_time_names.append(time_names[tidx])
+
+            else:
+
+                new_time_names.append(time_names[tidx])
+
+                # Warp the date
+                concat_list.append(
+                    warp_open(
+                        filenames[tidx],
+                        resampling=resampling,
+                        band_names=band_names,
+                        nodata=nodata,
+                        warp_mem_limit=warp_mem_limit,
+                        num_threads=num_threads,
+                        **kwargs,
+                    )
+                )
+
+        if not concat_list[0].gw.config['ignore_warnings']:
+            check_alignment(concat_list)
+        # Warp all images and concatenate along the 'time' axis into a DataArray
+        src = xr.concat(concat_list, dim=stack_dim.lower()).assign_coords(
+            time=new_time_names
+        )
+
+    else:
+        warp_list = [
+            warp_open(
+                fn,
+                resampling=resampling,
+                band_names=band_names,
+                netcdf_vars=netcdf_vars,
+                nodata=nodata,
+                warp_mem_limit=warp_mem_limit,
+                num_threads=num_threads,
+                **kwargs,
+            )
+            for fn in filenames
+        ]
+        if not warp_list[0].gw.config['ignore_warnings']:
+            check_alignment(warp_list)
+        src = xr.concat(warp_list, dim=stack_dim.lower())
+
+    src = src.assign_attrs(**{'filename': [Path(fn).name for fn in filenames]})
+
+    if tags:
+        attrs = src.attrs.copy()
+        attrs.update(tags)
+
+    src = src.assign_attrs(**attrs)
+
+    if stack_dim == 'time':
+
+        if str(filenames[0]).lower().startswith('netcdf:'):
+
+            if time_names:
+                src.coords['time'] = time_names
+            else:
+                src.coords['time'] = parse_filename_dates(filenames)
+
+            try:
+                src = src.groupby('time').max().assign_attrs(**attrs)
+            except ValueError:
+                pass
+
+        else:
+            if not time_names:
+                src.coords['time'] = parse_filename_dates(filenames)
+
+    if band_names:
+        src.coords['band'] = band_names
+    else:
+        if src.gw.sensor:
+            if src.gw.sensor not in src.gw.avail_sensors:
+                if not src.gw.config['ignore_warnings']:
+                    logger.warning(
+                        '  The {} sensor is not currently supported.\nChoose from [{}].'.format(
+                            src.gw.sensor, ', '.join(src.gw.avail_sensors)
+                        )
+                    )
+
+            else:
+                new_band_names = list(
+                    src.gw.wavelengths[src.gw.sensor]._fields
+                )
+                if len(new_band_names) != len(src.band.values.tolist()):
+                    if not src.gw.config['ignore_warnings']:
+                        logger.warning(
+                            '  The new bands, {}, do not match the sensor bands, {}.'.format(
+                                new_band_names, src.band.values.tolist()
+                            )
+                        )
+
+                else:
+                    src = src.assign_coords(**{'band': new_band_names})
+                    src = src.assign_attrs(
+                        **{'sensor': src.gw.sensor_names[src.gw.sensor]}
+                    )
+
+    if dtype:
+        attrs = src.attrs.copy()
+        return src.astype(dtype).assign_attrs(**attrs)
+
+    else:
+        return src
+
+
+def transform_crs(
+    data_src,
+    dst_crs=None,
+    dst_res=None,
+    dst_width=None,
+    dst_height=None,
+    dst_bounds=None,
+    src_nodata=None,
+    dst_nodata=None,
+    coords_only=False,
+    resampling='nearest',
+    warp_mem_limit=512,
+    num_threads=1,
+):
+    """Transforms a DataArray to a new coordinate reference system.
+
+    Args:
+        data_src (DataArray): The data to transform.
+        dst_crs (Optional[CRS | int | dict | str]): The destination CRS.
+        dst_res (Optional[tuple]): The destination resolution.
+        dst_width (Optional[int]): The destination width. Cannot be used with ``dst_res``.
+        dst_height (Optional[int]): The destination height. Cannot be used with ``dst_res``.
+        dst_bounds (Optional[BoundingBox | tuple]): The destination bounds, as a ``rasterio.coords.BoundingBox``
+            or as a tuple of (left, bottom, right, top).
+        src_nodata (Optional[int | float]): The source nodata value. Pixels with this value will not be used for
+            interpolation. If not set, it will default to the nodata value of the source image if a masked ndarray
+            or rasterio band, if available.
+        dst_nodata (Optional[int | float]): The nodata value used to initialize the destination; it will remain in
+            all areas not covered by the reprojected source. Defaults to the nodata value of the destination
+            image (if set), the value of src_nodata, or 0 (GDAL default).
+        coords_only (Optional[bool]): Whether to return transformed coordinates. If ``coords_only`` = ``True`` then
+            the array is not warped and the size is unchanged. It also avoids in-memory computations.
+        resampling (Optional[str]): The resampling method if ``filename`` is a ``list``.
+            Choices are ['average', 'bilinear', 'cubic', 'cubic_spline', 'gauss', 'lanczos', 'max', 'med', 'min', 'mode', 'nearest'].
+        warp_mem_limit (Optional[int]): The warp memory limit.
+        num_threads (Optional[int]): The number of parallel threads.
+
+    Returns:
+        ``xarray.DataArray``
+    """
+    # Transform the input
+    data_dict = rio_transform_crs(
+        data_src,
+        dst_crs=dst_crs,
+        dst_res=dst_res,
+        dst_width=dst_width,
+        dst_height=dst_height,
+        dst_bounds=dst_bounds,
+        src_nodata=src_nodata,
+        dst_nodata=dst_nodata,
+        coords_only=coords_only,
+        resampling=resampling,
+        warp_mem_limit=warp_mem_limit,
+        num_threads=num_threads,
+        return_as_dict=True,
+        delayed_array=True,
+    )
+    dst_transform = data_dict['transform']
+    dst_crs = data_dict['crs']
+    dst_height = data_dict['height']
+    dst_width = data_dict['width']
+
+    # Get the transformed coordinates
+    left = dst_transform[2]
+    cellx = abs(dst_transform[0])
+    x = np.arange(
+        left + cellx / 2.0, left + cellx / 2.0 + (cellx * dst_width), cellx
+    )[:dst_width]
+    top = dst_transform[5]
+    celly = abs(dst_transform[4])
+    y = np.arange(
+        top - celly / 2.0, top - celly / 2.0 - (celly * dst_height), -celly
+    )[:dst_height]
+
+    attrs = data_src.attrs.copy()
+
+    if coords_only:
+        attrs.update(
+            {
+                'crs': dst_crs,
+                'transform': dst_transform[:6],
+                'res': (cellx, celly),
+            }
+        )
+
+        return data_src.assign_coords(x=x, y=y).assign_attrs(**attrs)
+
+    else:
+        # The transformed array is a dask Delayed object
+        data_dst = data_dict['array']
+
+        if not dst_res:
+            dst_res = (abs(x[1] - x[0]), abs(y[0] - y[1]))
+
+        attrs.update(
+            {
+                'transform': tuple(dst_transform)[:6],
+                'crs': dst_crs,
+                'res': dst_res,
+                'resampling': resampling,
+            }
+        )
+        # Get the DataArray from the delayed object
+        data_dst = delayed_to_xarray(
+            data_dst,
+            shape=(data_src.gw.nbands, dst_height, dst_width),
+            dtype=data_src.dtype,
+            chunks=data_src.data.chunksize,
+            coords={'band': data_src.band.values.tolist(), 'y': y, 'x': x},
+            attrs=attrs,
+        )
+
+        return data_dst