<<<<<<< HEAD
import setuptools
from distutils.core import setup
from distutils.extension import Extension
import re
from collections import defaultdict
import subprocess

try:
    from Cython.Build import cythonize
except:
    raise ImportError('Cython must be installed to build GeoWombat.')

try:
    import numpy as np
except:
    raise ImportError('NumPy must be installed to build GeoWombat.')


# Parse the version from the module.
# Source: https://github.com/mapbox/rasterio/blob/master/setup.py
with open('geowombat/version.py') as f:

    for line in f:

        if line.find("__version__") >= 0:

            version = line.split("=")[1].strip()
            version = version.strip('"')
            version = version.strip("'")

            continue

pkg_name = 'geowombat'
maintainer = 'Jordan Graesser'
maintainer_email = ''
description = 'Geo-utilities for large-scale processing of air- and space-borne imagery'
git_url = 'https://github.com/jgrss/geowombat'
download_url = 'https://github.com/jgrss/geowombat/archive/{VERSION}.tar.gz'.format(VERSION=version)
keywords = ['raster', 'satellite']
extras = 'extra-requirements.txt'

with open('README.md') as f:
    long_description = f.read()

with open('LICENSE.txt') as f:
    license_file = f.read()

with open('requirements.txt') as f:
    required_packages = f.readlines()


# Attempt to get the GDAL binary version
try:

    process = subprocess.Popen(['gdalinfo', '--version'], stdout=subprocess.PIPE, stderr=None)
    gdal_version = str(process.communicate()[0]).split(',')[0].split(' ')[1].strip()

except:
    gdal_version = None

if gdal_version:
    required_packages.append(f'GDAL=={gdal_version}\n')


def get_extra_requires(path, add_all=True):

    with open(path) as fp:

        extra_deps = defaultdict(set)

        for k in fp:

            if k.strip() and not k.startswith('#'):

                tags = set()

                if ':' in k:
                    k, v = k.split(':')
                    tags.update(vv.strip() for vv in v.split(','))

                tags.add(re.split('[<=>]', k)[0])

                for t in tags:
                    extra_deps[t].add(k)

        # add tag `all` at the end
        if add_all:
            extra_deps['all'] = set(vv for v in extra_deps.values() for vv in v)

    return extra_deps


def get_packages():
    return setuptools.find_packages()


def get_package_data():

    return {'': ['*.md', '*.txt'],
            'data': ['*.png'],
            'geowombat': ['config.ini',
                          'data/*.tif',
                          'data/*.tar.gz',
                          'moving/*.so',
                          'bin/*.tar.gz']}


def get_extensions():

    return [Extension('*',
                      sources=['geowombat/moving/_moving.pyx'],
                      extra_compile_args=['-fopenmp'],
                      extra_link_args=['-fopenmp']),
            Extension('*',
                      sources=['geowombat/models/_crf.pyx'],
                      language='c++')]

    # return [Extension('*',
    #                   sources=['geowombat/moving/_moving.pyx'],
    #                   extra_compile_args=['-fopenmp'],
    #                   extra_link_args=['-fopenmp']),
    #         Extension('*',
    #                   sources=['geowombat/models/_crf.pyx'],
    #                   language='c++')]


def setup_package():

    include_dirs = [np.get_include()]

    metadata = dict(name=pkg_name,
                    maintainer=maintainer,
                    maintainer_email=maintainer_email,
                    description=description,
                    license=license_file,
                    version=version,
                    long_description=long_description,
                    packages=get_packages(),
                    package_data=get_package_data(),
                    ext_modules=cythonize(get_extensions()),
                    zip_safe=False,
                    keywords=' '.join(keywords),
                    url=git_url,
                    download_url=download_url,
                    install_requires=required_packages,
                    extras_require=get_extra_requires(extras),
                    include_dirs=include_dirs,
                    classifiers=['Intended Audience :: Science/Research',
                                 'License :: MIT',
                                 'Topic :: Scientific :: Remote Sensing',
                                 'Programming Language :: Cython',
                                 'Programming Language :: Python :: 3.5',
                                 'Programming Language :: Python :: 3.6',
                                 'Programming Language :: Python :: 3.7'])

    setup(**metadata)


if __name__ == '__main__':
    setup_package()
=======
import setuptools
from distutils.core import setup
from distutils.extension import Extension
import re
from collections import defaultdict
import subprocess

try:
    from Cython.Build import cythonize
except:
    raise ImportError('Cython must be installed to build GeoWombat.')

try:
    import numpy as np
except:
    raise ImportError('NumPy must be installed to build GeoWombat.')


# Parse the version from the module.
# Source: https://github.com/mapbox/rasterio/blob/master/setup.py
with open('geowombat/version.py') as f:

    for line in f:

        if line.find("__version__") >= 0:

            version = line.split("=")[1].strip()
            version = version.strip('"')
            version = version.strip("'")

            continue

pkg_name = 'geowombat'
maintainer = 'Jordan Graesser'
maintainer_email = ''
description = 'Geo-utilities for large-scale processing of air- and space-borne imagery'
git_url = 'https://github.com/jgrss/geowombat'
download_url = 'https://github.com/jgrss/geowombat/archive/{VERSION}.tar.gz'.format(VERSION=version)
keywords = ['raster', 'satellite']
extras = 'extra-requirements.txt'

with open('README.md') as f:
    long_description = f.read()

with open('LICENSE.txt') as f:
    license_file = f.read()

with open('requirements.txt') as f:
    required_packages = f.readlines()


# Attempt to get the GDAL binary version
try:

    process = subprocess.Popen(['gdalinfo', '--version'], stdout=subprocess.PIPE, stderr=None)
    gdal_version = str(process.communicate()[0]).split(',')[0].split(' ')[1].strip()

except:
    gdal_version = None

if gdal_version:
    required_packages.append('GDAL=={GDAL_VERSION}\n'.format(GDAL_VERSION=gdal_version))


def get_extra_requires(path, add_all=True):

    with open(path) as fp:

        extra_deps = defaultdict(set)

        for k in fp:

            if k.strip() and not k.startswith('#'):

                tags = set()

                if ':' in k:
                    k, v = k.split(':')
                    tags.update(vv.strip() for vv in v.split(','))

                tags.add(re.split('[<=>]', k)[0])

                for t in tags:
                    extra_deps[t].add(k)

        # add tag `all` at the end
        if add_all:
            extra_deps['all'] = set(vv for v in extra_deps.values() for vv in v)

    return extra_deps


def get_packages():
    return setuptools.find_packages()


def get_package_data():

    return {'': ['*.md', '*.txt'],
            'data': ['*.png'],
            'geowombat': ['config.ini',
                          'data/*.tif',
                          'data/*.tar.gz',
                          'moving/*.so',
                          'bin/*.tar.gz']}


def get_extensions():

    return [Extension('*',
                      sources=['geowombat/moving/_moving.pyx'],
                      extra_compile_args=['-fopenmp'],
                      extra_link_args=['-fopenmp'])]

    # return [Extension('*',
    #                   sources=['geowombat/moving/_moving.pyx'],
    #                   extra_compile_args=['-fopenmp'],
    #                   extra_link_args=['-fopenmp']),
    #         Extension('*',
    #                   sources=['geowombat/models/_crf.pyx'],
    #                   language='c++')]


def setup_package():

    include_dirs = [np.get_include()]

    metadata = dict(name=pkg_name,
                    maintainer=maintainer,
                    maintainer_email=maintainer_email,
                    description=description,
                    license=license_file,
                    version=version,
                    long_description=long_description,
                    packages=get_packages(),
                    package_data=get_package_data(),
                    ext_modules=cythonize(get_extensions()),
                    zip_safe=False,
                    keywords=' '.join(keywords),
                    url=git_url,
                    download_url=download_url,
                    install_requires=required_packages,
                    extras_require=get_extra_requires(extras),
                    include_dirs=include_dirs,
                    classifiers=['Intended Audience :: Science/Research',
                                 'License :: MIT',
                                 'Topic :: Scientific :: Remote Sensing',
                                 'Programming Language :: Cython',
                                 'Programming Language :: Python :: 3.6',
                                 'Programming Language :: Python :: 3.7',
                                 'Programming Language :: Python :: 3.8'])

    setup(**metadata)


if __name__ == '__main__':
    setup_package()
>>>>>>> 77ab911b
<|MERGE_RESOLUTION|>--- conflicted
+++ resolved
@@ -1,4 +1,3 @@
-<<<<<<< HEAD
 import setuptools
 from distutils.core import setup
 from distutils.extension import Extension
@@ -60,7 +59,7 @@
     gdal_version = None
 
 if gdal_version:
-    required_packages.append(f'GDAL=={gdal_version}\n')
+    required_packages.append('GDAL=={GDAL_VERSION}\n'.format(gdal_version))
 
 
 def get_extra_requires(path, add_all=True):
@@ -116,14 +115,6 @@
                       sources=['geowombat/models/_crf.pyx'],
                       language='c++')]
 
-    # return [Extension('*',
-    #                   sources=['geowombat/moving/_moving.pyx'],
-    #                   extra_compile_args=['-fopenmp'],
-    #                   extra_link_args=['-fopenmp']),
-    #         Extension('*',
-    #                   sources=['geowombat/models/_crf.pyx'],
-    #                   language='c++')]
-
 
 def setup_package():
 
@@ -158,163 +149,4 @@
 
 
 if __name__ == '__main__':
-    setup_package()
-=======
-import setuptools
-from distutils.core import setup
-from distutils.extension import Extension
-import re
-from collections import defaultdict
-import subprocess
-
-try:
-    from Cython.Build import cythonize
-except:
-    raise ImportError('Cython must be installed to build GeoWombat.')
-
-try:
-    import numpy as np
-except:
-    raise ImportError('NumPy must be installed to build GeoWombat.')
-
-
-# Parse the version from the module.
-# Source: https://github.com/mapbox/rasterio/blob/master/setup.py
-with open('geowombat/version.py') as f:
-
-    for line in f:
-
-        if line.find("__version__") >= 0:
-
-            version = line.split("=")[1].strip()
-            version = version.strip('"')
-            version = version.strip("'")
-
-            continue
-
-pkg_name = 'geowombat'
-maintainer = 'Jordan Graesser'
-maintainer_email = ''
-description = 'Geo-utilities for large-scale processing of air- and space-borne imagery'
-git_url = 'https://github.com/jgrss/geowombat'
-download_url = 'https://github.com/jgrss/geowombat/archive/{VERSION}.tar.gz'.format(VERSION=version)
-keywords = ['raster', 'satellite']
-extras = 'extra-requirements.txt'
-
-with open('README.md') as f:
-    long_description = f.read()
-
-with open('LICENSE.txt') as f:
-    license_file = f.read()
-
-with open('requirements.txt') as f:
-    required_packages = f.readlines()
-
-
-# Attempt to get the GDAL binary version
-try:
-
-    process = subprocess.Popen(['gdalinfo', '--version'], stdout=subprocess.PIPE, stderr=None)
-    gdal_version = str(process.communicate()[0]).split(',')[0].split(' ')[1].strip()
-
-except:
-    gdal_version = None
-
-if gdal_version:
-    required_packages.append('GDAL=={GDAL_VERSION}\n'.format(GDAL_VERSION=gdal_version))
-
-
-def get_extra_requires(path, add_all=True):
-
-    with open(path) as fp:
-
-        extra_deps = defaultdict(set)
-
-        for k in fp:
-
-            if k.strip() and not k.startswith('#'):
-
-                tags = set()
-
-                if ':' in k:
-                    k, v = k.split(':')
-                    tags.update(vv.strip() for vv in v.split(','))
-
-                tags.add(re.split('[<=>]', k)[0])
-
-                for t in tags:
-                    extra_deps[t].add(k)
-
-        # add tag `all` at the end
-        if add_all:
-            extra_deps['all'] = set(vv for v in extra_deps.values() for vv in v)
-
-    return extra_deps
-
-
-def get_packages():
-    return setuptools.find_packages()
-
-
-def get_package_data():
-
-    return {'': ['*.md', '*.txt'],
-            'data': ['*.png'],
-            'geowombat': ['config.ini',
-                          'data/*.tif',
-                          'data/*.tar.gz',
-                          'moving/*.so',
-                          'bin/*.tar.gz']}
-
-
-def get_extensions():
-
-    return [Extension('*',
-                      sources=['geowombat/moving/_moving.pyx'],
-                      extra_compile_args=['-fopenmp'],
-                      extra_link_args=['-fopenmp'])]
-
-    # return [Extension('*',
-    #                   sources=['geowombat/moving/_moving.pyx'],
-    #                   extra_compile_args=['-fopenmp'],
-    #                   extra_link_args=['-fopenmp']),
-    #         Extension('*',
-    #                   sources=['geowombat/models/_crf.pyx'],
-    #                   language='c++')]
-
-
-def setup_package():
-
-    include_dirs = [np.get_include()]
-
-    metadata = dict(name=pkg_name,
-                    maintainer=maintainer,
-                    maintainer_email=maintainer_email,
-                    description=description,
-                    license=license_file,
-                    version=version,
-                    long_description=long_description,
-                    packages=get_packages(),
-                    package_data=get_package_data(),
-                    ext_modules=cythonize(get_extensions()),
-                    zip_safe=False,
-                    keywords=' '.join(keywords),
-                    url=git_url,
-                    download_url=download_url,
-                    install_requires=required_packages,
-                    extras_require=get_extra_requires(extras),
-                    include_dirs=include_dirs,
-                    classifiers=['Intended Audience :: Science/Research',
-                                 'License :: MIT',
-                                 'Topic :: Scientific :: Remote Sensing',
-                                 'Programming Language :: Cython',
-                                 'Programming Language :: Python :: 3.6',
-                                 'Programming Language :: Python :: 3.7',
-                                 'Programming Language :: Python :: 3.8'])
-
-    setup(**metadata)
-
-
-if __name__ == '__main__':
-    setup_package()
->>>>>>> 77ab911b
+    setup_package()